version: 2.1
orbs:
  browser-tools: circleci/browser-tools@1.2.2

# Inspired by:
# https://github.com/CircleCI-Public/circleci-demo-workflows/blob/workspace-forwarding/.circleci/config.yml
# https://circleci.com/docs/2.0/workflows/#using-workspaces-to-share-data-among-jobs
#
# For list of official CircleCI node.js images, go to:
# https://hub.docker.com/r/cimg/node/tags/

jobs:
  install-and-cibuild-node12: # cibuild using node 12 & npm 6
    docker:
      - image: cimg/node:12.22.7
    working_directory: ~/plotly.js
    steps:
      - checkout
      - run:
          name: Set up build environment
          command: .circleci/env_build.sh
      - run:
          name: Pretest
          command: npm run pretest
      - run:
          name: CI-Build
          command: npm run cibuild

  install-and-cibuild: # main cibuild using node 16 & npm 7
    docker:
      - image: cimg/node:16.17.1
    working_directory: ~/plotly.js
    steps:
      - checkout
      - run:
          name: Set up build environment
          command: .circleci/env_build.sh
      - run:
          name: Pretest
          command: npm run pretest
      - run:
          name: CI-Build
          command: npm run cibuild
      - run:
          name: Delete git
          command: rm -rf .git
      - persist_to_workspace:
          root: /home/circleci
          paths:
            - plotly.js

  timezone-jasmine:
    docker:
      # need '-browsers' version to test in real (xvfb-wrapped) browsers
      - image: cimg/node:16.17.1-browsers
    working_directory: ~/plotly.js
    steps:
      - browser-tools/install-browser-tools: &browser-versions
          chrome-version: 110.0.5481.100
          install-firefox: false
          install-geckodriver: false
      - attach_workspace:
          at: ~/
      - run:
          name: Run hover_label test in UTC timezone
          environment:
            TZ: "UTC"
          command: date && npm run test-jasmine hover_label
      - run:
          name: Run hover_label test in Europe/Berlin timezone
          environment:
            TZ: "Europe/Berlin"
          command: date && npm run test-jasmine hover_label
      - run:
          name: Run hover_label test in Asia/Tokyo timezone
          environment:
            TZ: "Asia/Tokyo"
          command: date && npm run test-jasmine hover_label
      - run:
          name: Run hover_label test in America/Toronto timezone
          environment:
            TZ: "America/Toronto"
          command: date && npm run test-jasmine hover_label

  no-gl-jasmine:
    docker:
      # need '-browsers' version to test in real (xvfb-wrapped) browsers
      - image: cimg/node:16.17.1-browsers
    environment:
      # Alaska time (arbitrary timezone to test date logic)
      TZ: "America/Anchorage"
    parallelism: 12
    working_directory: ~/plotly.js
    steps:
      - browser-tools/install-browser-tools: &browser-versions
          chrome-version: 110.0.5481.100
          install-firefox: false
          install-geckodriver: false
      - attach_workspace:
          at: ~/
      - run:
          name: Run jasmine tests (part A)
          command: .circleci/test.sh no-gl-jasmine

  webgl-jasmine:
    docker:
      # need '-browsers' version to test in real (xvfb-wrapped) browsers
      - image: cimg/node:16.17.1-browsers
    environment:
      # Alaska time (arbitrary timezone to test date logic)
      TZ: "America/Anchorage"
    parallelism: 8
    working_directory: ~/plotly.js
    steps:
      - browser-tools/install-browser-tools: &browser-versions
          chrome-version: 110.0.5481.100
          install-firefox: false
          install-geckodriver: false
      - attach_workspace:
          at: ~/
      - run:
          name: Run jasmine tests (part B)
          command: .circleci/test.sh webgl-jasmine

  virtual-webgl-jasmine:
    docker:
      # need '-browsers' version to test in real (xvfb-wrapped) browsers
      - image: cimg/node:16.17.1-browsers
    environment:
      # Alaska time (arbitrary timezone to test date logic)
      TZ: "America/Anchorage"
    parallelism: 8
    working_directory: ~/plotly.js
    steps:
      - browser-tools/install-browser-tools: &browser-versions
          chrome-version: 110.0.5481.100
          install-firefox: false
          install-geckodriver: false
      - attach_workspace:
          at: ~/
      - run:
          name: Run jasmine tests (part B)
          command: .circleci/test.sh virtual-webgl-jasmine

  flaky-no-gl-jasmine:
    docker:
      # need '-browsers' version to test in real (xvfb-wrapped) browsers
      - image: cimg/node:16.17.1-browsers
    environment:
      # Alaska time (arbitrary timezone to test date logic)
      TZ: "America/Anchorage"
    working_directory: ~/plotly.js
    steps:
      - browser-tools/install-browser-tools: &browser-versions
          chrome-version: 110.0.5481.100
          install-firefox: false
          install-geckodriver: false
      - attach_workspace:
          at: ~/
      - run:
          name: Run jasmine tests (part C)
          command: .circleci/test.sh flaky-no-gl-jasmine

  bundle-jasmine:
    docker:
      # need '-browsers' version to test in real (xvfb-wrapped) browsers
      - image: cimg/node:16.17.1-browsers
    environment:
      # Alaska time (arbitrary timezone to test date logic)
      TZ: "America/Anchorage"
    working_directory: ~/plotly.js
    steps:
      - browser-tools/install-browser-tools: &browser-versions
          chrome-version: 110.0.5481.100
          install-firefox: false
          install-geckodriver: false
      - attach_workspace:
          at: ~/
      - run:
          name: Run jasmine tests (part D)
          command: .circleci/test.sh bundle-jasmine

  mathjax-firefox81:
    docker:
      # need '-browsers' version to test in real (xvfb-wrapped) browsers
      - image: cimg/node:16.17.1-browsers
    environment:
      # Alaska time (arbitrary timezone to test date logic)
      TZ: "America/Anchorage"
    working_directory: ~/plotly.js
    steps:
      - browser-tools/install-browser-tools: &browser-versions
          firefox-version: '81.0'
          install-chrome: false
          install-chromedriver: false
      - attach_workspace:
          at: ~/
      - run:
          name: Test MathJax on firefox-81
          command: .circleci/test.sh mathjax-firefox

  mathjax-firefox82:
    docker:
      # need '-browsers' version to test in real (xvfb-wrapped) browsers
      - image: cimg/node:16.17.1-browsers
    environment:
      # Alaska time (arbitrary timezone to test date logic)
      TZ: "America/Anchorage"
    working_directory: ~/plotly.js
    steps:
      - browser-tools/install-browser-tools: &browser-versions
          firefox-version: '82.0'
          install-chrome: false
          install-chromedriver: false
      - attach_workspace:
          at: ~/
      - run:
          name: Test MathJax on firefox-82
          command: .circleci/test.sh mathjax-firefox82+

  mathjax-firefoxLatest:
    docker:
      # need '-browsers' version to test in real (xvfb-wrapped) browsers
      - image: cimg/node:16.17.1-browsers
    environment:
      # Alaska time (arbitrary timezone to test date logic)
      TZ: "America/Anchorage"
    working_directory: ~/plotly.js
    steps:
      - browser-tools/install-browser-tools: &browser-versions
          install-chrome: false
          install-chromedriver: false
      - attach_workspace:
          at: ~/
      - run:
          name: Test MathJax on firefox-latest
          command: .circleci/test.sh mathjax-firefox82+

  make-baselines-virtual-webgl:
    parallelism: 2
    docker:
      - image: circleci/python:3.8.9
    working_directory: ~/plotly.js
    steps:
      - attach_workspace:
          at: ~/
      - run:
          name: Install kaleido, plotly.io and required fonts
          command: .circleci/env_image.sh
      - run:
          name: Create png files using virtual-webgl & WebGL v1
          command: .circleci/test.sh make-baselines-virtual-webgl
      - persist_to_workspace:
          root: ~/
          paths:
            - plotly.js

  make-baselines-mathjax3:
    docker:
      - image: circleci/python:3.8.9
    working_directory: ~/plotly.js
    steps:
      - attach_workspace:
          at: ~/
      - run:
          name: Install kaleido, plotly.io and required fonts
          command: .circleci/env_image.sh
      - run:
          name: Create mathjax v3 png files
          command: .circleci/test.sh make-baselines-mathjax3
      - persist_to_workspace:
          root: ~/
          paths:
            - plotly.js

  make-baselines:
    parallelism: 4
    docker:
      - image: circleci/python:3.8.9
    working_directory: ~/plotly.js
    steps:
      - attach_workspace:
          at: ~/
      - run:
          name: Install kaleido, plotly.io and required fonts
          command: .circleci/env_image.sh
      - run:
          name: Create all png files
          command: .circleci/test.sh make-baselines
      - persist_to_workspace:
          root: ~/
          paths:
            - plotly.js

  make-baselines-b64:
    parallelism: 4
    docker:
      - image: circleci/python:3.8.9
    working_directory: ~/plotly.js
    steps:
      - attach_workspace:
          at: ~/
      - run:
          name: Install kaleido, plotly.io and required fonts
          command: .circleci/env_image.sh
      - run:
          name: Create all png files
          command: .circleci/test.sh make-baselines-b64
      - persist_to_workspace:
          root: ~/
          paths:
            - plotly.js

  test-baselines:
    docker:
      - image: circleci/node:16.9.0
    working_directory: ~/plotly.js
    steps:
      - attach_workspace:
          at: ~/
      - run:
          name: Compare pixels
          command: .circleci/test.sh test-image ; find build -maxdepth 1 -type f -delete
      - store_artifacts:
          path: build
          destination: /

<<<<<<< HEAD
  test-baselines-b64:
=======
  test-baselines-virtual-webgl:
>>>>>>> 17f7013e
    docker:
      - image: circleci/node:16.9.0
    working_directory: ~/plotly.js
    steps:
      - attach_workspace:
          at: ~/
      - run:
          name: Compare pixels
<<<<<<< HEAD
          command: .circleci/test.sh test-image ; find build -maxdepth 1 -type f -delete
=======
          command: .circleci/test.sh test-image-virtual-webgl ; find build -maxdepth 1 -type f -delete
>>>>>>> 17f7013e
      - store_artifacts:
          path: build
          destination: /

  test-baselines-mathjax3:
    docker:
      - image: circleci/node:16.9.0
    working_directory: ~/plotly.js
    steps:
      - attach_workspace:
          at: ~/
      - run:
          name: Compare pixels of mathjax v3 baselines
          command: .circleci/test.sh test-image-mathjax3
      - store_artifacts:
          path: build
          destination: /

  make-exports:
    docker:
      - image: circleci/python:3.8.9
    working_directory: ~/plotly.js
    steps:
      - attach_workspace:
          at: ~/
      - run:
          name: Install kaleido, plotly.io and required fonts
          command: .circleci/env_image.sh
      - run:
          name: Install poppler-utils to have pdftops for exporting eps
          command: |
              sudo apt-get update --allow-releaseinfo-change
              sudo apt-get install poppler-utils
      - run:
          name: Create svg, jpg, jpeg, webp, pdf and eps files
          command: python3 test/image/make_exports.py
      - persist_to_workspace:
          root: ~/
          paths:
            - plotly.js

  test-exports:
    docker:
      - image: circleci/node:16.9.0
    working_directory: ~/plotly.js
    steps:
      - attach_workspace:
          at: ~/
      - run:
          name: Test export sizes
          command: node test/image/export_test.js ; find build -maxdepth 1 -type f -delete
      - store_artifacts:
          path: build
          destination: /

  mock-validation:
    docker:
      - image: cimg/node:16.17.1
    working_directory: ~/plotly.js
    steps:
      - attach_workspace:
          at: ~/
      - run:
          name: Test validation using node.js and jsdom
          command: npm run test-plain-obj
      - run:
          name: Validate mocks
          command: npm run test-mock

  source-syntax:
    docker:
      - image: cimg/node:16.17.1
    working_directory: ~/plotly.js
    steps:
      - attach_workspace:
          at: ~/
      - run:
          name: Run syntax tests on source files
          command: .circleci/test.sh source-syntax

  publish-dist:
    docker:
      - image: cimg/node:16.17.1
    working_directory: ~/plotly.js
    steps:
      - checkout
      - run:
          name: Set up build environment
          command: .circleci/env_build.sh
      - run:
          name: Preview CHANGELOG for next release (only on master)
          command: |
            if [ $CIRCLE_BRANCH == "master" ]
              then npm run use-draftlogs && git --no-pager diff --color-words CHANGELOG.md || true
            fi
      - run:
          name: Set draft version in package.json
          command: |
            node --eval "var fs = require('fs'); var inOut = './package.json'; var data = JSON.parse(fs.readFileSync(inOut)); var a = process.argv; data.version = a[a.length - 1].replace('v', ''); fs.writeFileSync(inOut, JSON.stringify(data, null, 2) + '\n');" `git describe`
      - run:
          name: View package.json diff between previous and next releases (including above draft version change)
          command: git --no-pager diff --color-words tags/$(git describe --tags --abbrev=0) package.json || true
      - run:
          name: Build dist/
          command: npm run build
      - store_artifacts:
          path: dist
          destination: dist
      - run:
          name: View dist/README.md diff between previous and next releases (including new bundle sizes)
          command: git --no-pager diff --color-words tags/$(git describe --tags --abbrev=0) dist/README.md || true
      - run:
          name: Preview plot-schema diff between previous and next releases (only on master)
          command: |
            if [ $CIRCLE_BRANCH == "master" ]
              then git --no-pager diff tags/$(git describe --tags --abbrev=0) dist/plot-schema.json || true
            fi
      - run:
          name: Pack tarball
          command: |
            npm pack
            version=$(node --eval "console.log(require('./package.json').version)")
            mv plotly.js-$version.tgz plotly.js.tgz
      - store_artifacts:
          path: plotly.js.tgz
          destination: /plotly.js.tgz
      - run:
          name: Show URLs to build files
          command: |
            PROJECT_NUM=45646037
            echo https://$CIRCLE_BUILD_NUM-$PROJECT_NUM-gh.circle-artifacts.com/0/plotly.js.tgz
            echo https://$CIRCLE_BUILD_NUM-$PROJECT_NUM-gh.circle-artifacts.com/0/dist/plotly.js
            echo https://$CIRCLE_BUILD_NUM-$PROJECT_NUM-gh.circle-artifacts.com/0/dist/plotly.min.js
            echo https://$CIRCLE_BUILD_NUM-$PROJECT_NUM-gh.circle-artifacts.com/0/dist/plot-schema.json
      - run:
          name: Test plot-schema.json diff - If failed, after (npm start) you could run (npm run schema && git add test/plot-schema.json && git commit -m "update plot-schema diff")
          command: diff --unified --color dist/plot-schema.json test/plot-schema.json
      - run:
          name: Test plotly.min.js import using amdefine
          command: npm run test-amdefine
      - run:
          name: Test plotly.min.js import using requirejs
          command: npm run test-requirejs
      - run:
          name: Test plotly bundles against es6
          command: npm run no-es6-dist
      - run:
          name: Display function constructors in all bundles
          command: npm run no-new-func

workflows:
  version: 2
  build-and-test:
    jobs:
      - install-and-cibuild-node12

      - install-and-cibuild
      - timezone-jasmine:
          requires:
            - install-and-cibuild
      - bundle-jasmine:
          requires:
            - install-and-cibuild
      - mathjax-firefox81:
          requires:
            - install-and-cibuild
      - mathjax-firefox82:
          requires:
            - install-and-cibuild
      - mathjax-firefoxLatest:
          requires:
            - install-and-cibuild
      - no-gl-jasmine:
          requires:
            - install-and-cibuild
      - webgl-jasmine:
          requires:
            - install-and-cibuild
      - virtual-webgl-jasmine:
          requires:
            - install-and-cibuild
      - flaky-no-gl-jasmine:
          requires:
            - install-and-cibuild
      - make-baselines-virtual-webgl:
          requires:
            - install-and-cibuild
      - test-baselines-virtual-webgl:
          requires:
            - make-baselines-virtual-webgl
      - make-baselines-mathjax3:
          requires:
            - install-and-cibuild
      - test-baselines-mathjax3:
          requires:
            - make-baselines-mathjax3
      - make-baselines-b64:
          requires:
            - install-and-cibuild
      - test-baselines-b64:
          requires:
            - make-baselines-b64
      - make-baselines:
          requires:
            - install-and-cibuild
      - test-baselines:
          requires:
            - make-baselines
      - make-exports:
          requires:
            - install-and-cibuild
      - test-exports:
          requires:
            - make-exports
      - mock-validation:
          requires:
            - install-and-cibuild
      - source-syntax:
          requires:
            - install-and-cibuild

      - publish-dist<|MERGE_RESOLUTION|>--- conflicted
+++ resolved
@@ -325,11 +325,21 @@
           path: build
           destination: /
 
-<<<<<<< HEAD
+  test-baselines-virtual-webgl:
+    docker:
+      - image: circleci/node:16.9.0
+    working_directory: ~/plotly.js
+    steps:
+      - attach_workspace:
+          at: ~/
+      - run:
+          name: Compare pixels
+          command: .circleci/test.sh test-image-virtual-webgl ; find build -maxdepth 1 -type f -delete
+      - store_artifacts:
+          path: build
+          destination: /
+
   test-baselines-b64:
-=======
-  test-baselines-virtual-webgl:
->>>>>>> 17f7013e
     docker:
       - image: circleci/node:16.9.0
     working_directory: ~/plotly.js
@@ -338,11 +348,7 @@
           at: ~/
       - run:
           name: Compare pixels
-<<<<<<< HEAD
           command: .circleci/test.sh test-image ; find build -maxdepth 1 -type f -delete
-=======
-          command: .circleci/test.sh test-image-virtual-webgl ; find build -maxdepth 1 -type f -delete
->>>>>>> 17f7013e
       - store_artifacts:
           path: build
           destination: /
