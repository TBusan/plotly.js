/**
* Copyright 2012-2018, Plotly, Inc.
* All rights reserved.
*
* This source code is licensed under the MIT license found in the
* LICENSE file in the root directory of this source tree.
*/

'use strict';

module.exports = {
    attributes: require('./attributes'),
    layoutAttributes: require('./layout_attributes'),
    supplyDefaults: require('./defaults'),
    supplyLayoutDefaults: require('./layout_defaults'),
    calc: require('./calc'),
    setPositions: require('./set_positions'),
    plot: require('./plot'),
    style: require('./style'),
    hoverPoints: require('./hover'),
    selectPoints: require('../box/select'),

    moduleType: 'trace',
    name: 'violin',
    basePlotModule: require('../../plots/cartesian'),
<<<<<<< HEAD
    categories: ['cartesian', 'symbols', 'oriented', 'box-violin', 'showLegend', 'violinLayout'],
=======
    categories: ['cartesian', 'svg', 'symbols', 'oriented', 'box-violin', 'showLegend', 'draggedPts'],
>>>>>>> b9388428
    meta: {
        description: [
            'In vertical (horizontal) violin plots,',
            'statistics are computed using `y` (`x`) values.',
            'By supplying an `x` (`y`) array, one violin per distinct x (y) value',
            'is drawn',
            'If no `x` (`y`) {array} is provided, a single violin is drawn.',
            'That violin position is then positioned with',
            'with `name` or with `x0` (`y0`) if provided.'
        ].join(' ')
    }
};<|MERGE_RESOLUTION|>--- conflicted
+++ resolved
@@ -23,11 +23,7 @@
     moduleType: 'trace',
     name: 'violin',
     basePlotModule: require('../../plots/cartesian'),
-<<<<<<< HEAD
-    categories: ['cartesian', 'symbols', 'oriented', 'box-violin', 'showLegend', 'violinLayout'],
-=======
-    categories: ['cartesian', 'svg', 'symbols', 'oriented', 'box-violin', 'showLegend', 'draggedPts'],
->>>>>>> b9388428
+    categories: ['cartesian', 'svg', 'symbols', 'oriented', 'box-violin', 'showLegend', 'draggedPts', 'violinLayout'],
     meta: {
         description: [
             'In vertical (horizontal) violin plots,',
