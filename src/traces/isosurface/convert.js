--- conflicted
+++ resolved
@@ -134,12 +134,7 @@
     this.mesh.dispose();
 };
 
-<<<<<<< HEAD
 function generateIsoMeshes(data) {
-
-=======
-function generateIsosurfaceMesh(data) {
->>>>>>> e6749796
     data._i = [];
     data._j = [];
     data._k = [];
