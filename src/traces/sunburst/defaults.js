/**
* Copyright 2012-2020, Plotly, Inc.
* All rights reserved.
*
* This source code is licensed under the MIT license found in the
* LICENSE file in the root directory of this source tree.
*/

'use strict';

var Lib = require('../../lib');
var attributes = require('./attributes');
var handleDomainDefaults = require('../../plots/domain').defaults;
var handleText = require('../bar/defaults').handleText;

var Colorscale = require('../../components/colorscale');
var hasColorscale = Colorscale.hasColorscale;
var colorscaleDefaults = Colorscale.handleDefaults;

module.exports = function supplyDefaults(traceIn, traceOut, defaultColor, layout) {
    function coerce(attr, dflt) {
        return Lib.coerce(traceIn, traceOut, attributes, attr, dflt);
    }

    var labels = coerce('labels');
    var parents = coerce('parents');

    if(!labels || !labels.length || !parents || !parents.length) {
        traceOut.visible = false;
        return;
    }

    var vals = coerce('values');
    if(vals && vals.length) {
        coerce('branchvalues');
    } else {
        coerce('count');
    }

    coerce('level');
    coerce('maxdepth');

    var lineWidth = coerce('marker.line.width');
    if(lineWidth) coerce('marker.line.color', layout.paper_bgcolor);

    coerce('marker.colors');
    var withColorscale = traceOut._hasColorscale = (
        hasColorscale(traceIn, 'marker', 'colors') ||
        (traceIn.marker || {}).coloraxis // N.B. special logic to consider "values" colorscales
    );
    if(withColorscale) {
        colorscaleDefaults(traceIn, traceOut, layout, coerce, {prefix: 'marker.', cLetter: 'c'});
    }

    coerce('leaf.opacity', withColorscale ? 1 : 0.7);

    var text = coerce('text');
    coerce('texttemplate');
    if(!traceOut.texttemplate) coerce('textinfo', Array.isArray(text) ? 'text+label' : 'label');

    coerce('hovertext');
    coerce('hovertemplate');

    var textposition = 'auto';
    handleText(traceIn, traceOut, layout, coerce, textposition, {
        moduleHasSelected: false,
        moduleHasUnselected: false,
        moduleHasConstrain: false,
        moduleHasCliponaxis: false,
        moduleHasTextangle: false,
        moduleHasInsideanchor: false
    });

    coerce('insidetextorientation');

<<<<<<< HEAD
    coerce('rotation');
=======
    coerce('sort');
>>>>>>> 8c38995f

    handleDomainDefaults(traceOut, layout, coerce);

    // do not support transforms for now
    traceOut._length = null;
};<|MERGE_RESOLUTION|>--- conflicted
+++ resolved
@@ -73,11 +73,10 @@
 
     coerce('insidetextorientation');
 
-<<<<<<< HEAD
+    coerce('sort');
+
     coerce('rotation');
-=======
-    coerce('sort');
->>>>>>> 8c38995f
+    
 
     handleDomainDefaults(traceOut, layout, coerce);
 
