--- conflicted
+++ resolved
@@ -203,11 +203,8 @@
             'this option won\'t have any effect and `insidetextfont` would be used.'
         ].join(' ')
     }),
-<<<<<<< HEAD
     rotation: pieAttrs.rotation,
-=======
     sort: pieAttrs.sort,
->>>>>>> 8c38995f
 
     domain: domainAttrs({name: 'sunburst', trace: true, editType: 'calc'})
 };