--- conflicted
+++ resolved
@@ -46,11 +46,7 @@
         if(!plotinfo.mainplot) {
             // main dragger goes over the grids and data, so we use its
             // mousemove events for all data hover effects
-<<<<<<< HEAD
-            var maindrag = makeDragBox(gd, plotinfo, 0, 0,
-=======
-            var maindrag = dragBox(gd, plotinfo, xa._offset, ya._offset,
->>>>>>> 5e169921
+            var maindrag = makeDragBox(gd, plotinfo, xa._offset, ya._offset,
                 xa._length, ya._length, 'ns', 'ew');
 
             maindrag.onmousemove = function(evt) {
@@ -94,57 +90,28 @@
 
             // corner draggers
             if(gd._context.showAxisDragHandles) {
-<<<<<<< HEAD
-                makeDragBox(gd, plotinfo, -DRAGGERSIZE, -DRAGGERSIZE,
+                makeDragBox(gd, plotinfo, xa._offset - DRAGGERSIZE, ya._offset - DRAGGERSIZE,
                     DRAGGERSIZE, DRAGGERSIZE, 'n', 'w');
-                makeDragBox(gd, plotinfo, xa._length, -DRAGGERSIZE,
+                makeDragBox(gd, plotinfo, xa._offset + xa._length, ya._offset - DRAGGERSIZE,
                     DRAGGERSIZE, DRAGGERSIZE, 'n', 'e');
-                makeDragBox(gd, plotinfo, -DRAGGERSIZE, ya._length,
+                makeDragBox(gd, plotinfo, xa._offset - DRAGGERSIZE, ya._offset + ya._length,
                     DRAGGERSIZE, DRAGGERSIZE, 's', 'w');
-                makeDragBox(gd, plotinfo, xa._length, ya._length,
-=======
-                dragBox(gd, plotinfo, xa._offset - DRAGGERSIZE, ya._offset - DRAGGERSIZE,
-                    DRAGGERSIZE, DRAGGERSIZE, 'n', 'w');
-                dragBox(gd, plotinfo, xa._offset + xa._length, ya._offset - DRAGGERSIZE,
-                    DRAGGERSIZE, DRAGGERSIZE, 'n', 'e');
-                dragBox(gd, plotinfo, xa._offset - DRAGGERSIZE, ya._offset + ya._length,
-                    DRAGGERSIZE, DRAGGERSIZE, 's', 'w');
-                dragBox(gd, plotinfo, xa._offset + xa._length, ya._offset + ya._length,
->>>>>>> 5e169921
+                makeDragBox(gd, plotinfo, xa._offset + xa._length, ya._offset + ya._length,
                     DRAGGERSIZE, DRAGGERSIZE, 's', 'e');
             }
         }
         if(gd._context.showAxisDragHandles) {
             // x axis draggers - if you have overlaid plots,
             // these drag each axis separately
-<<<<<<< HEAD
-            if(isNumeric(y0)) {
-                if(xa.anchor === 'free') y0 -= fullLayout._size.h * (1 - ya.domain[1]);
-                makeDragBox(gd, plotinfo, xa._length * 0.1, y0,
-                    xa._length * 0.8, DRAGGERSIZE, '', 'ew');
-                makeDragBox(gd, plotinfo, 0, y0,
-                    xa._length * 0.1, DRAGGERSIZE, '', 'w');
-                makeDragBox(gd, plotinfo, xa._length * 0.9, y0,
-                    xa._length * 0.1, DRAGGERSIZE, '', 'e');
-            }
-            // y axis draggers
-            if(isNumeric(x0)) {
-                if(ya.anchor === 'free') x0 -= fullLayout._size.w * xa.domain[0];
-                makeDragBox(gd, plotinfo, x0, ya._length * 0.1,
-                    DRAGGERSIZE, ya._length * 0.8, 'ns', '');
-                makeDragBox(gd, plotinfo, x0, ya._length * 0.9,
-                    DRAGGERSIZE, ya._length * 0.1, 's', '');
-                makeDragBox(gd, plotinfo, x0, 0,
-=======
             if(subplot === xa._mainSubplot) {
                 // the y position of the main x axis line
                 var y0 = xa._mainLinePosition;
                 if(xa.side === 'top') y0 -= DRAGGERSIZE;
-                dragBox(gd, plotinfo, xa._offset + xa._length * 0.1, y0,
+                makeDragBox(gd, plotinfo, xa._offset + xa._length * 0.1, y0,
                     xa._length * 0.8, DRAGGERSIZE, '', 'ew');
-                dragBox(gd, plotinfo, xa._offset, y0,
+                makeDragBox(gd, plotinfo, xa._offset, y0,
                     xa._length * 0.1, DRAGGERSIZE, '', 'w');
-                dragBox(gd, plotinfo, xa._offset + xa._length * 0.9, y0,
+                makeDragBox(gd, plotinfo, xa._offset + xa._length * 0.9, y0,
                     xa._length * 0.1, DRAGGERSIZE, '', 'e');
             }
             // y axis draggers
@@ -152,12 +119,11 @@
                 // the x position of the main y axis line
                 var x0 = ya._mainLinePosition;
                 if(ya.side !== 'right') x0 -= DRAGGERSIZE;
-                dragBox(gd, plotinfo, x0, ya._offset + ya._length * 0.1,
+                makeDragBox(gd, plotinfo, x0, ya._offset + ya._length * 0.1,
                     DRAGGERSIZE, ya._length * 0.8, 'ns', '');
-                dragBox(gd, plotinfo, x0, ya._offset + ya._length * 0.9,
+                makeDragBox(gd, plotinfo, x0, ya._offset + ya._length * 0.9,
                     DRAGGERSIZE, ya._length * 0.1, 's', '');
-                dragBox(gd, plotinfo, x0, ya._offset,
->>>>>>> 5e169921
+                makeDragBox(gd, plotinfo, x0, ya._offset,
                     DRAGGERSIZE, ya._length * 0.1, 'n', '');
             }
         }
