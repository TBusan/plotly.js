--- conflicted
+++ resolved
@@ -2312,7 +2312,6 @@
 
     var axList = (!arg || arg === 'redraw') ? axes.listIds(gd) : arg;
 
-<<<<<<< HEAD
     // order axes that have dependency to other axes
     axList.map(function(axId) {
         var ax = axes.getFromId(gd, axId);
@@ -2325,7 +2324,7 @@
             }
         }
     });
-=======
+
     var fullAxList = axes.list(gd);
     // Get the list of the overlaying axis for all 'shift' axes
     var overlayingShiftedAx = fullAxList.filter(function(ax) {
@@ -2334,9 +2333,7 @@
         return ax.overlaying;
     });
 
-
     var axShifts = {'false': {'left': 0, 'right': 0}};
->>>>>>> 8f01627f
 
     return Lib.syncOrAsync(axList.map(function(axId) {
         return function() {
