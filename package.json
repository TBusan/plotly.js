{
  "name": "plotly.js",
  "version": "1.45.3",
  "description": "The open source javascript graphing library that powers plotly",
  "license": "MIT",
  "main": "./lib/index.js",
  "webpack": "./dist/plotly.js",
  "repository": {
    "type": "git",
    "url": "https://github.com/plotly/plotly.js.git"
  },
  "bugs": {
    "url": "https://github.com/plotly/plotly.js/issues"
  },
  "author": "Plotly, Inc.",
  "keywords": [
    "graphing",
    "plotting",
    "data",
    "visualization",
    "plotly"
  ],
  "scripts": {
    "preprocess": "node tasks/preprocess.js",
    "bundle": "node tasks/bundle.js",
    "header": "node tasks/header.js",
    "stats": "node tasks/stats.js",
    "find-strings": "node tasks/find_locale_strings.js",
    "build": "npm run preprocess && npm run find-strings && npm run bundle && npm run header && npm run stats",
    "cibuild": "npm run preprocess && node tasks/cibundle.js",
    "watch": "node tasks/watch.js",
    "lint": "eslint --version && eslint .",
    "lint-fix": "eslint . --fix || true",
    "docker": "node tasks/docker.js",
    "pretest": "node tasks/pretest.js",
    "test-jasmine": "karma start test/jasmine/karma.conf.js",
    "test-image": "node tasks/test_image.js",
    "test-image-gl2d": "node tasks/test_image.js gl2d_* --queue",
    "test-export": "node tasks/test_export.js",
    "test-syntax": "node tasks/test_syntax.js && npm run find-strings -- --no-output",
    "test-bundle": "node tasks/test_bundle.js",
    "test": "npm run test-jasmine && npm run test-bundle && npm run test-image && npm run test-image-gl2d && npm run test-syntax && npm run lint",
    "start-test_dashboard": "node devtools/test_dashboard/server.js",
    "start-image_viewer": "node devtools/image_viewer/server.js",
    "start": "npm run start-test_dashboard",
    "baseline": "node tasks/baseline.js",
    "preversion": "check-node-version --node 10 --npm 6 && npm-link-check && npm ls --prod",
    "version": "npm run build && git add -A dist src build",
    "postversion": "node -e \"console.log('Version bumped and committed. If ok, run: git push && git push --tags')\"",
    "postpublish": "node tasks/sync_packages.js",
    "postshrinkwrap": "chttps ."
  },
  "browserify": {
    "transform": [
      "glslify",
      "./tasks/compress_attributes.js"
    ]
  },
  "dependencies": {
    "@plotly/d3-sankey": "0.7.2",
    "alpha-shape": "^1.0.0",
    "array-range": "^1.0.1",
    "canvas-fit": "^1.5.0",
    "color-normalize": "^1.3.0",
    "convex-hull": "^1.0.3",
    "country-regex": "^1.1.0",
    "d3": "^3.5.12",
    "d3-force": "^1.0.6",
    "d3-interpolate": "1",
    "d3-sankey-circular": "0.33.0",
    "delaunay-triangulate": "^1.1.6",
    "es6-promise": "^3.0.2",
    "fast-isnumeric": "^1.1.2",
    "font-atlas-sdf": "^1.3.3",
    "gl-cone3d": "^1.3.0",
    "gl-contour2d": "^1.1.5",
    "gl-error3d": "^1.0.14",
    "gl-heatmap2d": "^1.0.5",
    "gl-line3d": "^1.1.10",
    "gl-mat4": "^1.2.0",
    "gl-mesh3d": "^2.0.8",
    "gl-plot2d": "^1.4.2",
<<<<<<< HEAD
    "gl-plot3d": "git://github.com/gl-vis/gl-plot3d.git#597e656e97a0793d40ff198a94c7621ef56bdcd1",
=======
    "gl-plot3d": "^2.1.2",
>>>>>>> 61fb58ee
    "gl-pointcloud2d": "^1.0.2",
    "gl-scatter3d": "^1.2.0",
    "gl-select-box": "^1.0.3",
    "gl-spikes2d": "^1.0.2",
    "gl-streamtube3d": "^1.2.0",
    "gl-surface3d": "^1.4.3",
    "gl-text": "^1.1.6",
    "glslify": "^7.0.0",
    "has-hover": "^1.0.1",
    "has-passive-events": "^1.0.0",
    "mapbox-gl": "0.45.0",
    "matrix-camera-controller": "^2.1.3",
    "mouse-change": "^1.4.0",
    "mouse-event-offset": "^3.0.2",
    "mouse-wheel": "^1.0.2",
    "ndarray": "^1.0.18",
    "ndarray-fill": "^1.0.2",
    "ndarray-homography": "^1.0.0",
    "point-cluster": "^3.1.4",
    "polybooljs": "^1.2.0",
    "regl": "^1.3.11",
    "regl-error2d": "^2.0.6",
    "regl-line2d": "3.0.13",
    "regl-scatter2d": "^3.1.3",
    "regl-splom": "^1.0.6",
    "right-now": "^1.0.0",
    "robust-orientation": "^1.1.3",
    "sane-topojson": "^2.0.0",
    "strongly-connected-components": "^1.0.1",
    "superscript-text": "^1.0.0",
    "svg-path-sdf": "^1.1.3",
    "tinycolor2": "^1.3.0",
    "topojson-client": "^2.1.0",
    "webgl-context": "^2.2.0",
    "world-calendars": "^1.0.3"
  },
  "devDependencies": {
    "brfs": "^2.0.0",
    "browserify": "^16.2.3",
    "browserify-transform-tools": "^1.7.0",
    "check-node-version": "^3.2.0",
    "chttps": "^1.0.6",
    "deep-equal": "^1.0.1",
    "derequire": "^2.0.6",
    "ecstatic": "^3.3.1",
    "eslint": "^5.13.0",
    "falafel": "^2.0.0",
    "fs-extra": "^2.0.0",
    "fuse.js": "^3.4.1",
    "glob": "^7.1.3",
    "gzip-size": "^5.0.0",
    "image-size": "^0.6.3",
    "into-stream": "^4.0.0",
    "jasmine-core": "^2.99.1",
    "jsdom": "^11.12.0",
    "karma": "^3.1.4",
    "karma-browserify": "^6.0.0",
    "karma-chrome-launcher": "^2.0.0",
    "karma-fail-fast-reporter": "^1.0.5",
    "karma-firefox-launcher": "^1.0.1",
    "karma-ie-launcher": "^1.0.0",
    "karma-jasmine": "^1.1.2",
    "karma-jasmine-spec-tags": "^1.0.1",
    "karma-spec-reporter": "0.0.32",
    "karma-verbose-reporter": "0.0.6",
    "karma-viewport": "^1.0.4",
    "madge": "^3.4.3",
    "minify-stream": "^1.2.0",
    "minimist": "^1.2.0",
    "node-sass": "^4.11.0",
    "npm-link-check": "^3.0.0",
    "open": "0.0.5",
    "prepend-file": "^1.3.1",
    "prettysize": "^2.0.0",
    "read-last-lines": "^1.6.0",
    "requirejs": "^2.3.6",
    "run-series": "^1.1.8",
    "through2": "^3.0.0",
    "true-case-path": "^1.0.3",
    "watchify": "^3.11.0",
    "xml2js": "^0.4.16"
  }
}<|MERGE_RESOLUTION|>--- conflicted
+++ resolved
@@ -80,11 +80,7 @@
     "gl-mat4": "^1.2.0",
     "gl-mesh3d": "^2.0.8",
     "gl-plot2d": "^1.4.2",
-<<<<<<< HEAD
     "gl-plot3d": "git://github.com/gl-vis/gl-plot3d.git#597e656e97a0793d40ff198a94c7621ef56bdcd1",
-=======
-    "gl-plot3d": "^2.1.2",
->>>>>>> 61fb58ee
     "gl-pointcloud2d": "^1.0.2",
     "gl-scatter3d": "^1.2.0",
     "gl-select-box": "^1.0.3",
