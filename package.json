--- conflicted
+++ resolved
@@ -78,11 +78,7 @@
     "gl-heatmap2d": "^1.0.5",
     "gl-line3d": "^1.1.11",
     "gl-mat4": "^1.2.0",
-<<<<<<< HEAD
-    "gl-mesh3d": "git://github.com/gl-vis/gl-mesh3d.git#ec90192b174561a562cf36c1104519ac50e05cf7",
-=======
-    "gl-mesh3d": "^2.0.9",
->>>>>>> 978303e8
+    "gl-mesh3d": "git://github.com/gl-vis/gl-mesh3d.git#1e9f16872b2d5712b3adddd5135cf463fae3b7c7",
     "gl-plot2d": "^1.4.2",
     "gl-plot3d": "^2.2.1",
     "gl-pointcloud2d": "^1.0.2",
