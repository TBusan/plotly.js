--- conflicted
+++ resolved
@@ -694,7 +694,6 @@
                 return plots.isGL3D(d.type);
             })) {
                 layout._hasGL3D = true;
-<<<<<<< HEAD
             }
 
             // DETECT Cartesian
@@ -702,17 +701,7 @@
                 return plots.isCartesian(d.type) && !('r' in d);
             })) {
                 layout._hasCartesian = true;
-=======
->>>>>>> 386ac6f7
-            }
-
-            // DETECT Cartesian
-            if (gd.data.some(function (d) {
-                return plots.isCartesian(d.type) && !('r' in d);
-            })) {
-                layout._hasCartesian = true;
-            }
-
+            }
 
 
 
@@ -765,15 +754,6 @@
             .filter( function (d) { return plots.isGL3D(d.type); } )
             .forEach( function (d) {
 
-<<<<<<< HEAD
-                var sceneTemplate = {
-                    _glx: null,
-                    _dataQueue: [], // for asyncronously loading data
-                    domain: {x:[0,1],y:[0,1]}, // default domain
-                    _loading: false
-                };
-=======
->>>>>>> 386ac6f7
               // This following code inserts test data if no data is present
               // remove after completion
                 var sceneLayout, destScene;
@@ -795,19 +775,7 @@
                     destScene += d.scene;
                 }
 
-<<<<<<< HEAD
-                /*
-                 * In the case existing scenes are active in this tab:
-                 * If data has a destination scene attempt to match that to the
-                 * associated scene.
-                 * If a particular data trace also has a glID. It means the
-                 * surface or mesh for this data trace has already been drawn
-                 * and we can just do an update. (this is handled inside scene.js)
-                 */
-                var scene = gl[destScene] || {};
-=======
                 if (destScene in gl && '_glx' in gl[destScene] && gl[destScene]._glx) {
->>>>>>> 386ac6f7
 
                     /*
                      * In the case existing scenes are active in this tab:
@@ -820,32 +788,16 @@
                     sceneLayout = gl[destScene];
                     // you can change the camera position before or
                     // after initializing data or accept defaults
-<<<<<<< HEAD
-                    scene._glx.draw(d, d.type);
-                    scene._glx.axes();
-=======
                     sceneLayout._glx.draw(gd, d, d.type);
                     sceneLayout._glx.axes(gd);
->>>>>>> 386ac6f7
                 }
                 else {
                     /*
                      * build a new scene layout object
                      */
-<<<<<<< HEAD
-                    Object.keys(sceneTemplate).forEach( function (key) {
-                        if (key in scene) return;
-                        else scene[key] = sceneTemplate[key];
-                    });
-
-                    gl[destScene] = scene;
-                    scene.id = gd.id + '-' + destScene;
-                    scene._dataQueue.push(d);
-=======
                     gl[destScene] = sceneLayout = Plotly.Plots.defaultSceneLayout(destScene);
 
                     sceneLayout._dataQueue.push(d);
->>>>>>> 386ac6f7
                 }
             });
 
@@ -921,44 +873,7 @@
                         var d = scene._dataQueue.shift();
                         glx.draw(gd, d, d.type);
                     }
-<<<<<<< HEAD
-                    /*
-                     * Calling glx.axes() when it is already on will update it
-                     * to include any changes to the boundaries created by any new
-                     * gl-objects that have been added (autoscaling) [this feature
-                     * has been hitting bugs in Mikolas new code. I'll fix it up soon]
-                     */
-
-                    // HEY ALEX! the commented code below shows how to hook into the
-                    // axes tick definition API. Build three arrays defining the different
-                    // tick spacing for each dimension and pass them in within an array where
-                    // [x, y, z]. The bounds of the axis can be set by passing in a bounds
-                    // option {bound: [[-10,-10,-10],[10,10,10]]} (lower and upper bound for each
-                    // component). If it is not passed in, I autoset it within the glx module by
-                    // inspecting the data currently drawn into the gl context. (I am doing this
-                    // everytime new data is added, so as far as axis auto-scale is concerned its a
-                    // free operation)
-                    // Right now I calculate scatter bounds manually, whereas the for
-                    // surfaces I leverage the internal modules tracking of maximum extents.
-
-                    // ----- mocking our axis tick objects
-                    // var xticks = [];
-                    // var yticks = [];
-                    // var zticks = [];
-
-                    // for (var i = 0; i < 120; i+=10) {
-
-                    //     xticks.push({x: i, text: 'x'+i});
-                    //     yticks.push({x: i, text: 'y'+i});
-                    //     if (i < 60) zticks.push({x: Math.round(i/2), text: 'z'+Math.round(i/2)});
-                    // }
-
-                    // ---- pass in ticks like this
-                    // glx.axes({textScale: 1.0, ticks: [xticks, yticks, zticks]});
-                    glx.axes({textScale: 1.0});
-=======
                     // make the .glx (webgl context) available through scene.
->>>>>>> 386ac6f7
                     scene._glx = glx;
                 });
             });
@@ -2449,10 +2364,7 @@
 
         } else {
             // This is WEBGL ONLY, remove usual axis
-<<<<<<< HEAD
-=======
             subplots = [];
->>>>>>> 386ac6f7
             delete gd.layout.xaxis;
             delete gd.layout.yaxis;
         }
