// common library functions, mostly for plotting but used elsewhere too
(function() {
if(!window.Plotly) { window.Plotly = {}; }
var lib = Plotly.Lib = {};

// dateTime2ms - make string s of the form YYYY-mm-dd HH:MM:SS.sss
// into milliseconds (relative to 1970-01-01, per javascript standard)
// may truncate after any full field, and sss can be any length
// even >3 digits, though javascript dates truncate to milliseconds
// returns false if it doesn't find a date

// 2-digit to 4-digit year conversion, where to cut off?
// from http://support.microsoft.com/kb/244664:
//   1930-2029 (the most retro of all...)
// but in my mac chrome from eg. d=new Date(Date.parse('8/19/50')):
//   1950-2049
// by Java, from http://stackoverflow.com/questions/2024273/convert-a-two-digit-year-to-a-four-digit-year:
//   now-80 - now+20
// or FileMaker Pro, from http://www.filemaker.com/12help/html/add_view_data.4.21.html:
//   now-70 - now+30
// but python strptime etc, via http://docs.python.org/py3k/library/time.html:
//   1969-2068 (super forward-looking, but static, not sliding!)
// lets go with now-70 to now+30, and if anyone runs into this problem they can learn
// the hard way not to use 2-digit years, as no choice we make now will cover all possibilities.
// mostly this will all be taken care of in initial parsing, should only be an issue
// for hand-entered data
// currently (2012) this range is:
//   1942-2041
lib.dateTime2ms = function(s) {
    var y,m,d,h;
    // split date and time parts
    s=String(s).split(' ');
    if(s.length>2) { return false; }
    var p = s[0].split('-'); // date part
    if(p.length>3 || (p.length!=3 && s.length>1)) { return false; }
    // year
    if(p[0].length==4) { y = Number(p[0]); }
    else if(p[0].length==2) {
        var yNow=new Date().getFullYear();
        y=((Number(p[0])-yNow+70)%100+200)%100+yNow-70;
    }
    else { return false; }
    if(!(y>=0)) { return false; }
    if(p.length==1) { return new Date(y,0,1).getTime(); } // year only

    // month
    m = Number(p[1])-1; // new Date() uses zero-based months
    if(p[1].length>2 || !(m>=0 && m<=11)) { return false; }
    if(p.length==2) { return new Date(y,m,1).getTime(); } // year-month

    // day
    d = Number(p[2]);
    if(p[2].length>2 || !(d>=1 && d<=31)) { return false; } // TODO: quick way to check # days in this month, instead of just using 31?

    // now save the date part
    d = new Date(y,m,d).getTime();
    if(s.length==1) { return d; } // year-month-day

    p = s[1].split(':');
    if(p.length>3) { return false; }

    // hour
    h = Number(p[0]);
    if(p[0].length>2 || !(h>=0 && h<=23)) { return false; }
    d += 3600000*h;
    if(p.length==1) { return d; }

    // minute
    m = Number(p[1]);
    if(p[1].length>2 || !(m>=0 && m<=59)) { return false; }
    d += 60000*m;
    if(p.length==2) { return d; }

    // second
    s = Number(p[2]);
    if(!(s>=0 && s<60)) { return false; }
    return d+s*1000;
};

// is string s a date? (see above)
lib.isDateTime = function(s){ return lib.dateTime2ms(s)!==false; };

// Turn ms into string of the form YYYY-mm-dd HH:MM:SS.sss
// Crop any trailing zeros in time, but always leave full date
// (we could choose to crop '-01' from date too)...
// Optional range r is the data range that applies, also in ms. If rng is big,
// the later parts of time will be omitted
lib.ms2DateTime = function(ms,r) {
    if(!r) { r=0; }
    var d = new Date(ms),
        s = d3.time.format('%Y-%m-%d')(d);
    if(r<7776000000) {
        s+=' '+lib.lpad(d.getHours(),2);  // <90 days: add hours
        if(r<432000000) {
            s+=':'+lib.lpad(d.getMinutes(),2); // <5 days: add minutes
            if(r<10800000) {
                s+=':'+lib.lpad(d.getSeconds(),2);    // <3 hours: add seconds
                if(r<300000) {
                    s+='.'+lib.lpad(d.getMilliseconds(),3);  // <5 minutes: add ms
                }
            }
        }
        return s.replace(/([:\s]00)*\.?[0]*$/,''); // strip trailing zeros
    }
    return s;
};

// findBin - find the bin for val - note that it can return outside the bin range
// any pos. or neg. integer for linear bins, or -1 or bins.length-1 for explicit.
// bins is either an object {start,size,end} or an array length #bins+1
// bins can be either increasing or decreasing but must be monotonic
// for linear bins, we can just calculate. For listed bins, run a binary search
// linelow (truthy) says the bin boundary should be attributed to the lower bin
// rather than the default upper bin
lib.findBin = function(val,bins,linelow) {
    if($.isNumeric(bins.start)) {
        return linelow ?
            Math.ceil((val-bins.start)/bins.size)-1 :
            Math.floor((val-bins.start)/bins.size);
    }
    else {
        var n1=0, n2=bins.length, c=0, sign=(bins[bins.length-1]>bins[0]?1:-1), test;
        if(bins[bins.length-1]>bins[0]) {
            test = linelow ? function(a,b){return a<b;} : function(a,b){return a<=b;};
        }
        else{
            test = linelow ? function(a,b){return a>=b;} : function(a,b){return a>b;};
        }
        while(n1<n2 && c++<100){ // c is just to avoid infinite loops if there's an error
            n=Math.floor((n1+n2)/2);
            if(test(bins[n],val)) { n1=n+1; }
            else { n2=n; }
        }
        if(c>90) { console.log('Long binary search...'); }
        return n1-1;
    }
};

// find distinct values in an array, lumping together ones that appear to
// just be off by a rounding error
// return the distinct values and the minimum difference between any two
lib.distinctVals = function(vals) {
    vals.sort(function(a,b){ return a-b; });
    var l = vals.length-1,
        minDiff = (vals[l]-vals[0])||1,
        errDiff = minDiff/(l||1)/10000,
        v2=[vals[0]];
    for(var i=0;i<l;i++) {
        if(vals[i+1]>vals[i]+errDiff) { // make sure values aren't just off by a rounding error
            minDiff=Math.min(minDiff,vals[i+1]-vals[i]);
            v2.push(vals[i+1]);
        }
    }
    return {vals:v2,minDiff:minDiff};
};

// convert a string s (such as 'xaxis.range[0]')
// representing a property of nested object o into set and get methods
// also return the string and object so we don't have to keep track of them
lib.nestedProperty = function(o,s) {
    var cont = o,
        aa = s.split('.'), i, j=0;
    // check for parts of the nesting hierarchy that are numbers (ie array elements)
    while(j<aa.length) {
        // look for non-bracket chars, then any number of [##] blocks
        var indexed = String(aa[j]).match(/^([^\[\]]+)((\[\-?[0-9]*\])+)$/);
        if(indexed) {
            var indices = indexed[2].substr(1,indexed[2].length-2).split('][');
            aa.splice(j,1,indexed[1]);
            for(i=0; i<indices.length; i++) {
                j++;
                aa.splice(j,0,Number(indices[i]));
            }
        }
        j++;
    }

    // Special array index -1 gets and sets properties of an entire
    // array at once.
    // eg: "annotations[-1].showarrow" sets showarrow for all annotations
    // set() can take either a single value to apply to all or an array
    // to apply different to each entry. Get can also return either
    var suffix = s.substr(s.indexOf('[-1]')+4), npArray;
    if(suffix.charAt(0)=='.') { suffix = suffix.substr(1); }
    function subNP(entry) { return lib.nestedProperty(entry,suffix); }
    function subSet(v) {
        for(i=0; i<npArray.length; i++) {
            npArray[i].set($.isArray(v) ? v[i%v.length] : v);
        }
<<<<<<< HEAD
    }
    function subGet(v) {
        var allsame = true, out = [];
        for(i=0; i<npArray.length; i++) {
            out[i] = npArray[i].get();
            if(out[i]!=out[0]) { allsame = false; }
        }
        return allsame ? out[0] : out;
    }
=======
    }
    function subGet(v) {
        var allsame = true, out = [];
        for(i=0; i<npArray.length; i++) {
            out[i] = npArray[i].get();
            if(out[i]!=out[0]) { allsame = false; }
        }
        return allsame ? out[0] : out;
    }
>>>>>>> 6b12dd5e

    // dive in to the 2nd to last level
    for(j=0; j<aa.length-1; j++) {
        if(aa[j]==-1) {
            npArray = cont.map(subNP);
            return {
                set: subSet,
                get: subGet,
                astr: s,
                parts: aa,
                obj: o
            };
        }
        // make the heirarchy if it doesn't exist
        if(!(aa[j] in cont)) {
            cont[aa[j]] = (typeof aa[j+1]==='string') ? {} : [];
        }
        cont = cont[aa[j]];
    }
    var prop = aa[j];

    return {
        set: function(v){
                if(v===undefined || v===null) { delete cont[prop]; }
                else { cont[prop]=v; }
            },
        get:function(){ return cont[prop]; },
        astr:s,
        parts:aa,
        obj:o
    };
};

// to prevent all event bubbling, in particular text selection during drag.
// see http://stackoverflow.com/questions/5429827/how-can-i-prevent-text-element-selection-with-cursor-drag
// for maximum effect use:
//      return pauseEvent(e);
lib.pauseEvent = function(e){
    if(e.stopPropagation) e.stopPropagation();
    if(e.preventDefault) e.preventDefault();
    e.cancelBubble=true;
    e.returnValue=false;
    return false;
};

// pad a number with zeroes, to given # of digits before the decimal point
lib.lpad = function(val,digits){
    return String(val+Math.pow(10,digits)).substr(1);
};

// STATISTICS FUNCTIONS

// aggregate numeric values, throwing out non-numerics.
//   f: aggregation function (ie Math.min, etc)
//   v: initial value (continuing from previous calls)
//      if there's no continuing value , use null for selector-type
//      functions (max,min), or 0 for summations
//   a: array to aggregate
//   len: maximum length of a to aggregate
lib.aggNums = function(f,v,a,len) {
    if(!len) { len=a.length; }
    if(!$.isNumeric(v)) { v=false; }
    for(i=0; i<len; i++) {
        if(!$.isNumeric(v)) { v=a[i]; }
        else if($.isNumeric(a[i])) { v=f(v,a[i]); }
    }
    return v;
};

// mean & std dev functions using aggNums, so it handles non-numerics nicely
// even need to use aggNums instead of .length, so we toss out non-numerics there
lib.len = function(data) { return lib.aggNums(function(a,b){return a+1;},0,data); };

lib.mean = function(data,len) {
    if(!len) { len = lib.len(data); }
    return lib.aggNums(function(a,b){return a+b;},0,data)/len;
};

lib.stdev = function(data,len,mean) {
    if(!len) { len = lib.len(data); }
    if(!$.isNumeric(mean)) { mean = lib.aggNums(function(a,b){return a+b;},0,data)/len; }
    return Math.sqrt(lib.aggNums(function(a,b){return a+Math.pow(b-mean,2);},0,data)/len);
};

// ------------------------------------------
// debugging tools
// ------------------------------------------

lib.VERBOSE = false; // set to true to get a lot more logging and tracing
lib.TIMER = new Date().getTime(); // first markTime call will return time from page load

// console.log that only runs if VERBOSE is on
lib.log = function(){ if(lib.VERBOSE){ console.log.apply(console,arguments); } };

// markTime - for debugging, mark the number of milliseconds since the previous call to markTime
// and log some arbitrary info too
lib.markTime = function(v){
    if(!lib.VERBOSE) { return; }
    var t2 = new Date().getTime();
    console.log(v,t2-lib.TIMER,'(msec)');
    lib.TIMER=t2;
};

// constrain - restrict a number v to be between v0 and v1
lib.constrain = function(v,v0,v1) { return Math.max(v0,Math.min(v1,v)); };

// similar to OS X's "growl" notifier
lib.notifier = function(text,tm){
    var num_notifs = $('div.notifier').length, mt = (num_notifs*100)+20;

    if( $('div.notifier').text().indexOf(text) > 0 ) return;

    var n = $('<div class="notifier" style="display:none;">'+
        '<button class="close" data-dismiss="alert" style="opacity:1;text-shadow:none;color:white;">&times;</button>'+
        '<br><p>'+text+'</p></div>');

    n.appendTo('.middle-center,#embedded_graph')
        .css({ 'margin-top':mt })
        .fadeIn(2000)
        .delay(tm=='long' ? 2000 : 1000)
        .fadeOut(2000,function(){ n.remove(); });
};

// do two bounding boxes from getBoundingClientRect,
// ie {left,right,top,bottom,width,height}, overlap?
lib.bBoxIntersect = function(a,b){
    return (a.left<=b.right && b.left<=a.right && a.top<=b.bottom && b.top<=a.bottom);
};

// minor performance booster for d3...
lib.identity = function(d){ return d; };

}()); // end Lib object definition<|MERGE_RESOLUTION|>--- conflicted
+++ resolved
@@ -187,7 +187,6 @@
         for(i=0; i<npArray.length; i++) {
             npArray[i].set($.isArray(v) ? v[i%v.length] : v);
         }
-<<<<<<< HEAD
     }
     function subGet(v) {
         var allsame = true, out = [];
@@ -197,17 +196,6 @@
         }
         return allsame ? out[0] : out;
     }
-=======
-    }
-    function subGet(v) {
-        var allsame = true, out = [];
-        for(i=0; i<npArray.length; i++) {
-            out[i] = npArray[i].get();
-            if(out[i]!=out[0]) { allsame = false; }
-        }
-        return allsame ? out[0] : out;
-    }
->>>>>>> 6b12dd5e
 
     // dive in to the 2nd to last level
     for(j=0; j<aa.length-1; j++) {
