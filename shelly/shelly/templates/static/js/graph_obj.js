/* Coordinate systems in the plots:
(note: paper and viewbox have y0 at large y because pixels start at upper left,
not lower left)

Data coordinates: xd,yd
    visible range: xd0-xd1, yd0-yd1 (gl.xaxis.range[0-1], gl.yaxis.range[0-1]

Paper coordinates: xp,yp (where axes are drawn, minus gl.margin:.l,.t)
    plot box: xp0-xp1, yp0-yp1 (0 - gd.plotwidth, gd.plotheight - 0)
    transform: xp = mx*xd+bx, yp = my*yd+by
        mx = gl.xaxis.m = gd.plotwidth/(gl.xaxis.range:[1]-[0])
        bx = gl.xaxis.b = -mx*gl.xaxis.range[0]
        my = gl.yaxis.m = gd.plotheight/(gl.yaxis.range:[0]-[1])
        by = gl.yaxis.b = -my*gl.yaxis.range[1]
Viewbox coordinates: xv,yv (where data are drawn)
    plot box: xv0-xv1, yv0-yv1 (gd.viewbox: .x - .x+.w, .y+.h - .y)
        initial viewbox: 0 - gd.plotwidth, gd.plotheight - 0
    transform: xv = xp+b2x, yv = yp+b2y
        panning: subtract dx,dy from viewbox:.x,.y
        zooming: viewbox will not scale x and y differently, at least in Chrome, so for
            zoom we will move the individual points.

Plot takes two params, data and layout. For layout see newplot.
data should be an array of objects, one per trace. allowed keys:

    type: (string) scatter (default)

    x: (float array), or x0:(float) and dx:(float)
        if neither x, x0, or dx exists, defaults is x0:0, dx:1

    y: (float array), or y0:(float) and dy:(float)
        if neither y, y0, or dy exists, defaults to y0:0, dy:1
        you may provide x and/or y arrays, but not neither

    All of these can also be date strings, in the format 'YYYY-mm-dd HH:MM:SS'
    This format can handle anything from year 0 to year 9999, but the underlying JS
    can extend this to year -271820 to 275760
    based on converting to ms since start of 1970 for plotting
    so we could at some point extend beyond 0-9999 limitation...

    mode: (string) 'lines','markers','lines+markers'
        default 'lines+markers' for <20 points, else 'lines'

    line: {
        dash: (string) default 'solid', also 'dot', 'dash', 'longdash', 'dashdot', 'longdashdot',
            all of the above dashes based on linewidth, can also pass in explicit dasharray
        color: (cstring), or (cstring array)
        width: (float px) default 2
    }

    marker: {
        symbol: (string) default 'circle', or (string array)
            can also be 'square', 'triangle-[up|down|left|right]', 'cross'
        size: (float px) default 6, or (float array)
        color: (cstring), or (cstring array)
        line {
            color: (cstring), or (cstring array)
            width: (float px) default 0, or (float array)
        }
    }

    text: (string array) hover text for each point

    name: <string for legend>

    cstring is a string with any valid HTML color
    marker and linecolor will copy each other if only one is present
    if neither is provided, choose one from a default set based on the trace number
    if markerlinecolor is missing it will copy linecolor ONLY if it's different from marker color, otherwise black.

    eventually I'd like to make all of the marker and line properties accept arrays
    to modify properties point-by-point

    any array also has a corresponding src attribute, ie xsrc for x
    this is a string:
    	<id>/<colname> for your own data,
    	<user>/<id>/<colname> for shared data

*/

GRAPH_HEIGHT = 450;
GRAPH_WIDTH = 700;
TOOLBAR_LEFT = '40px';
TOOLBAR_TOP = '-30px';
PTS_LINESONLY = 20;
DBLCLICKDELAY = 600; // ms between first mousedown and 2nd mouseup to constitute dblclick
MINDRAG = 5; // pixels to move mouse before you stop clamping to starting point

defaultColors=['#00e', //blue
               '#a00', //red
               '#6fa8dc', //lite blue
               '#ffd966', //goldenrod
               '#ff00ff', //elektrik purple
               '#9900ff', //moody purple
               '#0c0', // brite green
               '#000']; // black                           

defaultScale=[[0,"rgb(8, 29, 88)"],[0.125,"rgb(37, 52, 148)"],[0.25,"rgb(34, 94, 168)"],
    [0.375,"rgb(29, 145, 192)"],[0.5,"rgb(65, 182, 196)"],[0.625,"rgb(127, 205, 187)"],
    [0.75,"rgb(199, 233, 180)"],[0.875,"rgb(237, 248, 217)"],[1,"rgb(255, 255, 217)"]];

// how to display each type of graph
// AJ 3/4/13: I'm envisioning a lot of stuff that's hardcoded into plot,
// setStyles etc will go here to make multiple graph types easier to manage
var graphInfo = {
    scatter:{
        framework:newPlot
    },
    bar:{
        framework:newPlot
    },
    heatmap:{
        framework:newPlot
    }    
}

// ----------------------------------------------------
// Main plot-creation function. Note: will call newPlot
// if necessary to create the framework
// ----------------------------------------------------
function plot(divid, data, layout, rdrw) {
    // Get the container div: we will store all variables as properties of this div
    // (for extension to multiple graphs per page)
    // some callers send this in by dom element, others by id (string)
    var gd=(typeof divid == 'string') ? document.getElementById(divid) : divid;
	// test if this is on the main site or embedded
	gd.mainsite=Boolean($('#plotlyMainMarker').length);

	// rdrw - whether to force the heatmap to redraw, true if calling plot() from restyle
    if(typeof rdrw==='undefined') rdrw=false;

    // if there is already data on the graph, append the new data
    // if you only want to redraw, pass non-object (null, '', whatever) for data
    var graphwasempty = ((typeof gd.data==='undefined') && $.isArray(data));
    if(typeof data=='object') {
        if(graphwasempty) gd.data=data;
        else gd.data.push.apply(gd.data,data);
        gd.empty=false;
    }

    var gdd=gd.data;
    var curve, x, xy, y, i, serieslen, dcnt, ncnt, v0, dv, gdc;
    
    // figure out what framework (ie container, axes) to use,
    //  and whether this is different from what was already there
    // note: if they container already exists and has data,
    //  the new layout gets ignored (as it should)
    //  but if there's no data there yet, it's just a placeholder...
    //  then it should destroy and remake the plot
    if(gdd&&gdd.length>0){
        var framework = graphInfo[gdd[0].type || 'scatter'].framework;
        if(!gd.framework || gd.framework!=framework || (typeof gd.layout==='undefined') || graphwasempty) {
            gd.framework = framework;
            framework(gd,layout);
        }
    }
    else if((typeof gd.layout==='undefined')||graphwasempty) newPlot(divid, layout);

    // enable or disable formatting buttons
    $(gd).find('.data-only').attr('disabled', !gd.data || gd.data.length==0);

    var gl=gd.layout, vb=gd.viewbox, gdd=gd.data, gp=gd.plot;
    var xa=gl.xaxis, ya=gl.yaxis, xdr=gl.xaxis.drange, ydr=gl.yaxis.drange;
    var x, xy, y, i, serieslen, dcnt, ncnt, v0, dv, gdc;
    xdr=[null,null];
    ydr=[null,null];


    if(gdd&&(gdd.length>0)){
        // figure out if axes are dates
        // use the first trace only.
        // If the axis has data, see whether more looks like dates or like numbers
        // If it has x0 & dx (etc), go by x0 (if x0 is a date and dx is a number, perhaps guess days?)
        // If it has none of these, it will default to x0=0, dx=1, so choose number
        // -> If not date, figure out if a log axis makes sense, using all axis data
        
        /*AXISTYPE if(!isBoolean(xa.isdate))
            xa.isdate = ('x' in gdd[0]) ? moreDates(gdd[0].x) : (isDateTime(gdd[0].x0)===true);
        if(!xa.isdate && !isBoolean(xa.islog))
            xa.islog = loggy(gdd,'x');

        if(!isBoolean(ya.isdate))
            ya.isdate = ('y' in gdd[0]) ? moreDates(gdd[0].y) : (isDateTime(gdd[0].y0)===true);
        if(!ya.isdate && !isBoolean(ya.islog))
            ya.islog = loggy(gdd,'y');*/
                
        if(xa.type!=='date' && xa.type!=='log' && xa.type!=='linear'){
            if( ( 'x' in gdd[0]) ? moreDates(gdd[0].x) : (isDateTime(gdd[0].x0)===true ) )
                xa.type='date';
            else if( loggy(gdd,'x') )
                xa.type='log';
            else if( category(gdd,'x') )
                xa.type='category';                
            else
                xa.type='linear';
        }
            
        if(ya.type!=='date' && ya.type!=='log' && ya.type!=='linear'){            
            if( ( 'y' in gdd[0]) ? moreDates(gdd[0].y) : (isDateTime(gdd[0].y0)===true ) )
                ya.type='date';
            else if( loggy(gdd,'y') )
                ya.type='log';
            else if( category(gdd,'y') )
                ya.type='category';                
            else
                ya.type='linear';
        }            
    }
    
    console.log('********** X TYPE **********');    
    console.log(xa.type);

    // prepare the data and find the autorange
    gd.calcdata=[];
    computedStackHeight = false;
    computedXdr = false;
    
    for(curve in gdd) {
        var gdc=gdd[curve],
            curvetype = gdc.type || 'scatter', //default type is scatter
            typeinfo = graphInfo[curvetype],        
            cd=[];
        
        if(typeinfo.framework!=gd.framework) {
            console.log('Oops, tried to put data of type '+(gdc.type || 'scatter')+
                ' on an incompatible graph controlled by '+(gdd[0].type || 'scatter')+
                ' data. Ignoring this dataset.');
            continue;
        }        
        //if(!('color' in gdc)) gdc.color = defaultColors[curve % defaultColors.length];
        if(!('name' in gdc)) {
            if('ysrc' in gdc) {
                var ns=gdc.ysrc.split('/')
                gdc.name=ns[ns.length-1].replace(/\n/g,' ');
            }
            else gdc.name='trace '+curve;
        }

        // this function takes an x or y value and converts it to a position on the axis object "ax"
        // data - a string, either 'x' or 'y'
        // ax - an x or y axis object
        // counterdata - an x or y value, either gdc.x or gdc.y
        var convertOne = function(data,ax,counterdata) {
            if(data in gdc) { return convertToAxis(gdc[data],ax) }
            else {
                var v0 = ((data+'0') in gdc) ? convertToAxis(gdc[data+'0'], ax) : 0,
                    dv = (('d'+data) in gdc) ? convertToAxis(gdc['d'+data], ax) : 1;
                return counterdata.map(function(v,i){return v0+i*dv});
            }
        }
        
        // this function returns the outer x or y limits of the curves processed so far
        var outerBounds = function(xa,xdr,x,serieslen) {
            if(xa.autorange)
                return [aggNums(Math.min,xdr[0],x,serieslen),aggNums(Math.max,xdr[1],x,serieslen)];
            else
                return xdr;            
        }

        if(curvetype=='scatter') {
            // verify that data exists, and make scaled data if necessary
            if(!('y' in gdc) && !('x' in gdc)) continue; // no data!

            // ignore as much processing as possible (and including in autorange) if trace is not visible
            if(gdc.visible!=false) {

                y = convertOne('y',ya,gdc.x);
                x = convertOne('x',xa,gdc.y);                                           

                serieslen = Math.min(x.length,y.length);

                xdr = outerBounds(xa,xdr,x,serieslen);
                ydr = outerBounds(ya,ydr,y,serieslen);

                // create the "calculated data" to plot
                for(i=0;i<serieslen;i++)
                    cd.push(($.isNumeric(x[i]) && $.isNumeric(y[i])) ? {x:x[i],y:y[i]} : {x:false, y:false});
            }
            // even if trace is not visible, need to figure out whether there are enough points to trigger auto-no-lines
            else if(gdc.mode || ((!gdc.x || gdc.x.length<PTS_LINESONLY) && (!gdc.y || gdc.y.length<PTS_LINESONLY)))
                cd=[{x:false, y:false}];
            else
                for(i=0; i<PTS_LINESONLY+1; i++) cd.push({x:false, y:false});
            // add the trace-wide properties to the first point, per point properties to every point
            // t is the holder for trace-wide properties, start it with the curve num from gd.data
            // in case some curves don't plot
            cd[0].t={curve:curve,type:curvetype}; // <-- curve is index of the data object in gd.data
            if(!('line' in gdc)) gdc.line={};
            if(!('marker' in gdc)) gdc.marker={};
            if(!('line' in gdc.marker)) gdc.marker.line={};
        }
<<<<<<< HEAD
        else if(curvetype=='bar') {
            // DYLAN: create "cleaned" data to append to gd.calcdata, and update data ranges xdr,ydr
            // I'm imagining this is where, if there are other bar series, we check
            // whether to stack them or put them side-by-side, as we need to know this to
            // calculate the data ranges. This might belong as an option in gd.layout,
            // since it's a graph-wide option, not a per-trace option
            
            // ignore as much processing as possible (and including in autorange) if bar is not visible
            if(gdc.visible!=false) {
                console.log('**** bar curve ****');
                console.log(gdc);

                y = convertOne('y',ya,gdc.x);
                x = convertOne('x',xa,gdc.y); 
                
                console.log('*** x ***'); console.log(x);
                console.log('*** y ***'); console.log(y);                
                               
                var xMax = aggNums(Math.max, false, x, x.length);
                var xMin = aggNums(Math.min, false, x, x.length);
                var xDiff = xMax-xMin;                
                var pad = 0;
                var barWidth = xDiff/gdc.x.length - pad; // <--- TODO make pad a variable
                var serieslen = Math.min(x.length,y.length);
                
                if((gl.barmode == 'stack' || gl.barmode === undefined) && !computedStackHeight){
                    // to autoscale the y-axis for stacked bar charts 
                    // we need to "find the highest and lowest stack" 
                    // i.e. max( y1+y2+...+yn ), where yi is a data vector for a bar trace  
                    // since we go through all the traces, we only do this operation once
                    var yMax = 0; var yMin = 0;             
                    for(var xi=0; xi<gdc.x.length; xi++){ // x-data index
                        var ySum = 0;                  
                        for(var ti=0; ti<gdd.length; ti++){ // trace index
                            if(gdd[ti].type=='bar' && ((gdd[ti].visible===undefined) ? true : gdd[ti].visible) ){
                                // add up all the y's at index xi (unless undefined, then add 0)
                                ySum = ySum + ( gdd[ti].y[xi]==undefined ? 0 : Number(gdd[ti].y[xi]) ); 
                            }
                        }
                        yMax = Math.max(yMax,ySum);
                        yMin = Math.min(yMin,ySum);
                        computedStackHeight = true; // ... so that we don't do this again
                    }
                    ydr = [yMin, yMax];
                    xOffset = barWidth*0.5; 
                }
                else if(gl.barmode == 'group'){
                    // compute number of visible bar traces
                    var nVis = 0;
                    for(var ti=0; ti<gdd.length; ti++){ // trace index
                        if(gdd[ti].type=='bar' && ((gdd[ti].visible===undefined) ? true : gdd[ti].visible)){
                            nVis+=1;
                        }
                    }
                    // divide barWidth by number of visible bar traces for drawing purposes
                    barWidth = (nVis == 0) ? barWidth : barWidth/nVis;    
                    var xOffset = nVis*barWidth*0.5;
                    ydr = outerBounds(ya,ydr,y,serieslen);
                    console.log(ydr);
                    ydr[0] = Math.min(ydr[0],0);    // cuz we want to view the whole bar.
                                                    // if the bar is less than 0, display it
                                                    // but otherwise, default to ymin = 0        
                }
                
                // since we assume that all the bars have the same x-data
                // we only need to compute this once
                if(!computedXdr){
                    xdr = outerBounds(xa,xdr,x,serieslen);
                    xdr[0] = xdr[0] - xOffset;
                    xdr[1] = xdr[1] + xOffset;
                    computedXdr = true;
                }
                // create the "calculated data" to plot
                for(i=0;i<serieslen;i++)
                    cd.push(($.isNumeric(x[i]) && $.isNumeric(y[i])) ? {x:x[i],y:y[i]} : {x:false, y:false});
            }
            else
                cd=[{x:false, y:false}];
            // add the bar-wide properties to the first bar, per bar properties to every bar
            // t is the holder for bar-wide properties, start it with the curve num from gd.data
            // in case some curves don't plot 
            
            cd[0].t={curve:curve,type:curvetype}; // <-- curve is index of the data object in gd.data 
            if(!('barmode' in gl)) gl.barmode='stack';
            if(!('line' in gdc)) gdc.line={};            
            if(!('marker' in gdc)) gdc.marker={};
            if(!('line' in gdc.marker)) gdc.marker.line={}; 
            
            /*mergeattr(gdc.marker.color,'mc',cd[0].t.lc);                        
            mergeattr(gdc.marker.line.color,'mlc',((cd[0].t.lc!=cd[0].t.mc) ? cd[0].t.lc : '#000' ));
            mergeattr(gdc.marker.line.width,'mlw',0);*/                                  
        }        
        else if( curvetype=='heatmap' ){
            if(gdc.visible!=false) { 
                // hm_rect() returns the L, R, T, B coordinates for autorange as { x:[L,R], y:[T,B] }
=======
        else if( gdc.type=='heatmap' ){
            if(gdc.visible!=false) {
                // heatmap() builds a png heatmap on the coordinate system, see heatmap.js
                // returns the L, R, T, B coordinates for autorange as { x:[L,R], y:[T,B] }
>>>>>>> 56bf9ca9
                var bounds = hm_rect(gdc);
                var serieslen=2;
                if(xa.autorange)
                    xdr = [aggNums(Math.min,xdr[0],bounds['x'],serieslen),aggNums(Math.max,xdr[1],bounds['x'],serieslen)];
                if(ya.autorange)
                    ydr = [aggNums(Math.min,ydr[0],bounds['y'],serieslen),aggNums(Math.max,ydr[1],bounds['y'],serieslen)];
            }
            // calcdata ("cd") for heatmaps:
            // curve: index of heatmap in gd.data
            // type: used to distinguish heatmaps from traces in "Data" popover
            var t={ curve:curve, type:'heatmap' }
            cd.push({t:t});
        }
        gd.calcdata.push(cd);
    }

    // console.log(gd.calcdata);
    // put the styling info into the calculated traces
    // has to be done separate from applyStyles so we know the mode (ie which objects to draw)
    setStyles(gd);

    // autorange... if axis is currently reversed, preserve this.
    var a0 = 0.05, // 5% extension of plot scale beyond last point
        a1 = 1+a0;

    // if there's a heatmap in the graph div data, get rid of 5% padding (jp edit 3/27)
    $(gdd).each(function(i,v){ if(v.type=='heatmap'){ a0=0; a1=1; } });
<<<<<<< HEAD
    
    // if there's a bar chart in the graph div data and 
    // all y-values in graph are positive, get rid of bottom 5% padding  
    var positiveBarChart = false;
    $(gdd).each(function(i,v){ if(v.type=='bar' && ydr[0]>=0 && ydr[1]>=0){ positiveBarChart = true; } });            
        
=======

>>>>>>> 56bf9ca9
    if(xa.autorange && $.isNumeric(xdr[0])) {
        if(xa.range && xa.range[1]<xa.range[0])
            xa.range=[a1*xdr[1]-a0*xdr[0],a1*xdr[0]-a0*xdr[1]];
        else
            xa.range=[a1*xdr[0]-a0*xdr[1],a1*xdr[1]-a0*xdr[0]];
    }
    if(ya.autorange && $.isNumeric(ydr[0])) {
        if( positiveBarChart == false ){
            if(ya.range && ya.range[1]<ya.range[0])
                ya.range=[a1*ydr[1]-a0*ydr[0],a1*ydr[0]-a0*ydr[1]];
            else
                ya.range=[a1*ydr[0]-a0*ydr[1],a1*ydr[1]-a0*ydr[0]];
        }
        else{
            if(ya.range && ya.range[1]<ya.range[0])
                ya.range=[ydr[1],a1*ydr[0]-a0*ydr[1]];
            else
                ya.range=[ydr[0],a1*ydr[1]-a0*ydr[0]];        
        }
    }  

    doTicks(gd);

    if(!$.isNumeric(vb.x) || !$.isNumeric(vb.y)) {
        gd.viewbox={x:0, y:0};
        vb=gd.viewbox;
    }

    if($.isNumeric(xa.m) && $.isNumeric(xa.b) && $.isNumeric(ya.m) && $.isNumeric(ya.b)) {
        // now plot the data

        // draw heatmaps, if any (jp edit 3/27)
        for(var i in gd.calcdata){
            var cd = gd.calcdata[i], c = cd[0].t.curve, gdc = gd.data[c];
            if(gdc.type=='heatmap'){
                heatmap(c,gdc,cd,rdrw,gd);
            }
<<<<<<< HEAD
        }  
        
        // plot traces 
        // (gp is gd.plot, the inner svg object containing the traces)
        gp.selectAll('g.trace').remove(); // <-- remove old traces before we redraw
=======
        }

        // plot traces
        gp.selectAll('g.trace').remove();
>>>>>>> 56bf9ca9

        var traces = gp.selectAll('g.trace') // <-- select trace group
            .data(gd.calcdata) // <-- bind calcdata to traces
          .enter().append('g') // <-- add a trace for each calcdata
            .attr('class','trace');


        // BUILD TRACE LINES
        traces.each(function(d){ // <-- now, iterate through arrays of {x,y} objects
            var t=d[0].t; // <-- get trace-wide formatting object
            if(t.type=='scatter') {
                if(d[0].t.mode.indexOf('lines')==-1 || d[0].t.visible==false) return;
                var i=-1,t=d3.select(this);
                while(i<d.length) {
                    var pts='';
                    for(i++; i<d.length && $.isNumeric(d[i].x) && $.isNumeric(d[i].y); i++)
                        pts+=xf(d[i],gd)+','+yf(d[i],gd)+' ';
                    if(pts)
                        t.append('polyline').attr('points',pts);
                }
            }           
        });

        // BUILD TRACE POINTS
        traces.append('g')
            .attr('class','points')
            .each(function(d){
<<<<<<< HEAD
                var t=d[0].t; // <--- grab trace-wide formatting object in first object of calcdata
                if(t.type=='scatter') {
                    if(t.mode.indexOf('markers')==-1 || d[0].t.visible==false) return;
                    d3.select(this).selectAll('path')
                        .data(function(d){return d})
                        .enter().append('path')
                        .each(function(d){
                            if($.isNumeric(d.x) && $.isNumeric(d.y))
                                d3.select(this)
                                    .attr('transform','translate('+xf(d,gd)+','+yf(d,gd)+')');
                            else d3.select(this).remove();
                        });
                }
                else if(t.type=='bar'){ 
                    d3.select(this).selectAll('rect')
                        .data(function(d){return d})
                        .enter().append('rect')
                        .attr("width", Math.abs( xf({x:barWidth,y:0},gd) - xf({x:0,y:0},gd) ) )
                        .attr("stroke", "black")
                        .attr("fill", defaultColors[t.curve])
                        .each(function(di,d_index){
                            if($.isNumeric(di.x) && $.isNumeric(di.y)){
                                var barHeight = Math.abs(yf(di,gd)-yf({x:0,y:0},gd));
                                var y_offset = 0;
                                var x_offset = 0;
                                if(gd.layout.barmode=='stack'){
                                    x_offset = x_offset-barWidth*0.5;
                                    // now compute y_offset:
                                    var ccn = t.curve;
                                    // look through all previous traces, add offsets
                                    for(var i=0; i<ccn; i++){
                                        var cd = gd.calcdata[i], c = cd[0].t.curve, gdc = gd.data[c]; 
                                        if(gdc.type=='bar' && gd.calcdata[i][0].t.visible==true){
                                            y_offset+=Number(gdc.y[d_index]);
                                        }
                                    }
                                }
                                else if(gd.layout.barmode=='group'){    
                                    var prevVis = 0; // compute the number of visible bar traces before this one
                                    for(var i=0; i<t.curve; i++){
                                        if(gd.calcdata[i][0].t.visible==true && gd.calcdata[i][0].t.type==='bar'){
                                            prevVis += 1; // visibility of trace i
                                        }
                                    }                                                      
                                    // shift bar-widths away from previous traces to the right
                                    // and half total-widths to the left
                                    x_offset=prevVis*barWidth - nVis*barWidth*0.5; 
                                }
                                var x_coord = xf({x:x_offset+Number(di.x), y:0}, gd);                                                                                           
                                var y_coord = yf({x:0, y:y_offset+Math.max(di.y,0)}, gd);
                                //console.log('offset = ',y_offset,'y_coord=',y_coord)
                                d3.select(this)
                                    .attr('transform','translate('+x_coord+','+y_coord+')')
                                    .attr("height", barHeight);
                                //console.log((di.y), ' ---> ' ,yf(di,gd));
                            }
                            else d3.select(this).remove();
                        });                        
                }
=======
                var t=d[0].t;
                if(t.type=='heatmap') return;
                if(t.mode.indexOf('markers')==-1 || d[0].t.visible==false) return;
                d3.select(this).selectAll('path')
                    .data(function(d){return d})
                  .enter().append('path')
                    .each(function(d){
                        if($.isNumeric(d.x) && $.isNumeric(d.y))
                            d3.select(this)
                                .attr('transform','translate('+xf(d,gd)+','+yf(d,gd)+')');
                        else d3.select(this).remove();
                    });
>>>>>>> 56bf9ca9
            });

        //styling separate from drawing
        applyStyle(gp);
    }
    else
        console.log('error with axis scaling',xa.m,xa.b,ya.m,ya.b);

    // show the legend
    if(gl.showlegend || (gd.calcdata.length>1 && gl.showlegend!=false))
        legend(gd);

    // show annotations
    if(gl.annotations) {
        for(var i=0; i<gl.annotations.length; i++)
            annotation(gd,i);
    }

    try{ killspin(); }
    catch(e){ console.log(e); }
    setTimeout(function(){
        if($(gd).find('#graphtips').length==0 && gd.data!==undefined && gd.showtips!=false){
            try{ showAlert('graphtips'); }
            catch(e){ console.log(e); }
        }
        else if($(gd).find('#graphtips').css('display')=='none'){
            $(gd).find('#graphtips').fadeIn(); }
    },1000);
}

// ------------------------------------------------------------ xf()
// returns a plot x coordinate given a global x coordinate
function xf(d,gd){
    var xa=gd.layout.xaxis;
    var vb=gd.viewbox;
    return d3.round(xa.b+xa.m*d.x+vb.x,2)
}

// ------------------------------------------------------------ yf()
// returns a plot x coordinate given a global x coordinate
function yf(d,gd){
    var ya=gd.layout.yaxis;
    var vb=gd.viewbox;
    return d3.round(ya.b+ya.m*d.y+vb.y,2)
}

// ------------------------------------------------------------ gettab()
// return the visible tab.
// if tabtype is given, make sure it's the right type, otherwise make a new tab
// if it's not a plot, also make sure it's empty, otherwise make a new tab
// plots are special: if you bring new data in it will try to add it to the existing plot
function gettab(tabtype,mode){
    //if(tabtype) console.log('gettab',tabtype,mode);
    var td = $('.ui-tabs-panel:visible')[0];
    if(tabtype){
        if(!td || td.tabtype!=tabtype) td=addTab(tabtype);
        else if(!td.empty && (td.tabtype!='plot' || mode=='new')) td=addTab(tabtype);
    }
    return td;
}

// set display params per trace to default or provided value
function setStyles(gd) {
    // merge object a (which may be an array or a single value) into cd...
    // search the array defaults in case a is missing (and for a default val
    // if some points of o are missing from a)
    function mergeattr(a,attr,dflt) {
        if($.isArray(a)) {
            var l = Math.max(cd.length,a.length);
            for(var i=0; i<l; i++) { cd[i][attr]=a[i] }
            cd[0].t[attr] = dflt; // use the default for the trace-wide value
        }
        else { cd[0].t[attr] = (typeof a != 'undefined') ? a : dflt }
    }
    console.log(gd.calcdata);    
    for(var i in gd.calcdata){
        var cd = gd.calcdata[i], c = cd[0].t.curve, gdc = gd.data[c];
        if(cd[0].t.type==='scatter' || cd[0].t.type===undefined){
            // mergeattr puts single values into cd[0].t, and all others into each individual point
            mergeattr(gdc.type,'type','scatter');
            mergeattr(gdc.visible,'visible',true);
            mergeattr(gdc.mode,'mode',(cd.length>=PTS_LINESONLY) ? 'lines' : 'lines+markers');
            mergeattr(gdc.opacity,'op',1);
            mergeattr(gdc.line.dash,'ld','solid');
            mergeattr(gdc.line.color,'lc',gdc.marker.color || defaultColors[c % defaultColors.length]);
            mergeattr(gdc.line.width,'lw',2);
            mergeattr(gdc.marker.symbol,'mx','circle');
            mergeattr(gdc.marker.opacity,'mo',1);
            mergeattr(gdc.marker.size,'ms',6);
            mergeattr(gdc.marker.color,'mc',cd[0].t.lc);
            mergeattr(gdc.marker.line.color,'mlc',((cd[0].t.lc!=cd[0].t.mc) ? cd[0].t.lc : '#000'));
            mergeattr(gdc.marker.line.width,'mlw',0);
            mergeattr(gdc.text,'tx','');
            mergeattr(gdc.name,'name','trace '+c);
<<<<<<< HEAD
        } 
        else if(cd[0].t.type==='heatmap'){
            mergeattr(gdc.type,'type','heatmap');
            mergeattr(gdc.visible,'visible',true);        
            mergeattr(gdc.x0,'x0',2);
            mergeattr(gdc.dx,'dx',0.5);
            mergeattr(gdc.y0,'y0',2);            
            mergeattr(gdc.dy,'dy',0.5);  
            mergeattr(gdc.zmin,'zmin',-10);            
            mergeattr(gdc.zmax,'zmax',10);                                  
=======
        } else {
            mergeattr(gdc.visible,'visible',true);
            // attributes in 1st column of heatmap styling popover
            mergeattr(gdc.x0,'x0',2);
            mergeattr(gdc.dx,'dx',0.5);
            mergeattr(gdc.y0,'y0',2);
            mergeattr(gdc.dy,'dy',0.5);
            mergeattr(gdc.zmin,'zmin',-10);
            mergeattr(gdc.zmax,'zmax',10);
            // attributes in 2nd column of heatmap styling popover
            //mergeattr(gdc.mincolor,'mnc',hMapMinColor);
            //mergeattr(gdc.maxcolor,'mxc',hMapMaxColor);
>>>>>>> 56bf9ca9
            mergeattr(JSON.stringify(gdc.scl),'scl',defaultScale);
        }
        else if(cd[0].t.type==='bar'){
            mergeattr(gdc.type,'type','bar');
            mergeattr(gdc.visible,'visible',true);
            mergeattr(gdc.mode,'mode',(cd.length>=PTS_LINESONLY) ? 'lines' : 'lines+markers');             
            mergeattr(gdc.opacity,'op',1);
            mergeattr(gdc.line.dash,'ld','solid');
            mergeattr(gdc.line.color,'lc',gdc.marker.color || defaultColors[c % defaultColors.length]);
            mergeattr(gdc.line.width,'lw',2);
            mergeattr(gdc.marker.symbol,'mx','circle');                        
            mergeattr(gdc.marker.opacity,'mo',1);            
            mergeattr(gdc.marker.color,'mc',cd[0].t.lc || defaultColors[c % defaultColors.length]);                        
            mergeattr(gdc.marker.line.color,'mlc', cd[0].t.lc || '#000' );
            mergeattr(gdc.marker.line.width,'mlw',0); 
            mergeattr(gdc.text,'tx','');            
            mergeattr(gdc.name,'name','trace '+c);                                  
        }
    }
}

function applyStyle(gp) {
    gp.selectAll('g.trace')
        .call(traceStyle);
    gp.selectAll('g.points')
        .each(function(d){d3.select(this).selectAll('path')
            .call(pointStyle,d[0].t);});
            
    gp.selectAll('g.points')
        .each(function(d){d3.select(this).selectAll('rect')
            .call(pointStyle,d[0].t);});            
            
    gp.selectAll('g.trace polyline')
        .call(lineGroupStyle);
}


// -----------------------------------------------------
// styling functions for plot elements
// -----------------------------------------------------

function RgbOnly(cstr) {
    var c = tinycolor(cstr).toRgb();
    return 'rgb('+Math.round(c.r)+', '+Math.round(c.g)+', '+Math.round(c.b)+')';
}

function opacityOnly(cstr) { return tinycolor(cstr).alpha }

function strokeColor(s,c) {
    s.attr('stroke',RgbOnly(c))
     .style('stroke-opacity',opacityOnly(c));
}

function fillColor(s,c) {
    s.style('fill',RgbOnly(c))
     .style('fill-opacity',opacityOnly(c));
}

function setPosition(s,x,y) { s.attr('x',x).attr('y',y) }
function setSize(s,w,h) { s.attr('width',w).attr('height',h) }
function setRect(s,x,y,w,h) { s.call(setPosition,x,y).call(setSize,w,h) }

function traceStyle(s) {
    s.style('opacity',function(d){return d[0].t.op});
}

function lineGroupStyle(s) {
    s.attr('stroke-width',function(d){return d[0].t.lw})
    .each(function(d){d3.select(this).call(strokeColor,d[0].t.lc)})
    .style('fill','none')
    .attr('stroke-dasharray',function(d){
        var da=d[0].t.ld,lw=Math.max(d[0].t.lw,3);
        if(da=='solid') return '';
        if(da=='dot') return lw+','+lw;
        if(da=='dash') return (3*lw)+','+(3*lw);
        if(da=='longdash') return (5*lw)+','+(5*lw);
        if(da=='dashdot') return (3*lw)+','+lw+','+lw+','+lw;
        if(da=='longdashdot') return (5*lw)+','+(2*lw)+','+lw+','+(2*lw);
        return da; // user writes the dasharray themselves
    });
}

// apply the marker to each point
// draws the marker with diameter roughly markersize, centered at 0,0
function pointStyle(s,t) {
    s.attr('d',function(d){
        var r=((d.ms+1 || t.ms+1 || (d.t ? d.t.ms : 0)+1)-1)/2,
            rt=String(r*2/Math.sqrt(3)),
            rc=String(r/3),
            rd=String(r*Math.sqrt(2)),
            r2=String(r/2);
        r=String(r)
        var x=(d.mx || t.mx || (d.t ? d.t.mx : ''));
        if(x=='square')
            return 'M'+r+','+r+'H-'+r+'V-'+r+'H'+r+'Z';
        if(x=='diamond')
            return 'M'+rd+',0L0,'+rd+'L-'+rd+',0L0,-'+rd+'Z';
        if(x=='triangle-up')
            return 'M-'+rt+','+r2+'H'+rt+'L0,-'+r+'Z';
        if(x=='triangle-down')
            return 'M-'+rt+',-'+r2+'H'+rt+'L0,'+r+'Z';
        if(x=='triangle-right')
            return 'M-'+r2+',-'+rt+'V'+rt+'L'+r+',0Z';
        if(x=='triangle-left')
            return 'M'+r2+',-'+rt+'V'+rt+'L-'+r+',0Z';
        if(x=='cross')
            return 'M'+r+','+rc+'H'+rc+'V'+r+'H-'+rc+'V'+rc+'H-'+r+'V-'+rc+'H-'+rc+'V-'+r+'H'+rc+'V-'+rc+'H'+r+'Z'
        // circle is default
        return 'M'+r+',0A'+r+','+r+' 0 1,1 0,-'+r+'A'+r+','+r+' 0 0,1 '+r+',0Z';
    })
    .style('opacity',function(d){return (d.mo+1 || t.mo+1 || (d.t ? d.t.mo : 0) +1) - 1})
    .each(function(d){
        var w = (d.mlw+1 || t.mlw+1 || (d.t ? d.t.mlw : 0)+1) - 1,
            p = d3.select(this);
        p.attr('stroke-width',w)
            .call(fillColor,d.mc || t.mc || (d.t ? d.t.mc : ''));
        if(w)
            p.call(strokeColor,d.mlc || t.mlc || (d.t ? d.t.mlc : ''))
    });
}

// apply the marker to each bar
// draws the marker with diameter roughly markersize, centered at 0,0
function barStyle(s,t) {
    s.attr('d','M6,6H-6V-6H6Z')
    s.style('opacity',function(d){return (d.mo+1 || t.mo+1 || (d.t ? d.t.mo : 0) +1) - 1})
    .each(function(d){
        var w = (d.mlw+1 || t.mlw+1 || (d.t ? d.t.mlw : 0)+1) - 1,
            p = d3.select(this);
        p.attr('stroke-width',w)
            .call(fillColor,d.mc || t.mc || (d.t ? d.t.mc : ''));
        if(w)
            p.call(strokeColor,d.mlc || t.mlc || (d.t ? d.t.mlc : ''))
    });
}

// -----------------------------------------------------
// styling functions for traces in legends.
// same functions for styling traces in the style box
// -----------------------------------------------------

function legendLines(d){
    if(['heatmap','bar'].indexOf(d[0].t.type)>=0) return;
    if(d[0].t.mode.indexOf('lines')==-1) return;
    d3.select(this).append('polyline')
        .call(lineGroupStyle)
        .attr('points','5,0 35,0');
}

function legendPoints(d){
    if(['heatmap','bar'].indexOf(d[0].t.type)>=0) return;
    if(d[0].t.mode.indexOf('markers')==-1) return;
    d3.select(this).append('g')
        .attr('class','legendpoints')
      .selectAll('path')
        .data(function(d){return d})
      .enter().append('path')
        .call(pointStyle,{})
        .attr('transform','translate(20,0)');
}

function legendBars(d){
    if(['heatmap','scatter'].indexOf(d[0].t.type)>=0) return;
    if( d[0].t.name == 'All Traces' ) return; // <--- TODO: need a symbol for bar + scatter
    d3.select(this).append('g')
        .attr('class','legendbars')
      .selectAll('path')
        .data(function(d){return d})
      .enter().append('path')
        .call(barStyle,{})
        .attr('transform','translate(20,-5)');
}

function legendText(s){
    // note: uses d[1] for the original trace number, in case of hidden traces
    return s.append('text')
        .attr('class',function(d){return 'legendtext text-'+d[1]})
        .call(setPosition, 40, 0)
        .attr('text-anchor','start')
        .attr('font-size',12)
        .each(function(d){styleText(this,d[0].t.name,d[0].t.noretrieve)});
}

// -----------------------------------------------------
// restyle and relayout: these two control all redrawing
// for data (restyle) and everything else (relayout)
// -----------------------------------------------------

// astr is the attr name, like 'marker.symbol'
// val is the new value to use
// traces is a trace number or an array of trace numbers to change (blank for all)
function restyle(gd,astr,val,traces) {
    gd.changed = true;
    
    // mode for bar charts (stacked or grouped) is a graph-wide attribute, but makes
    // more sense in the style box than the layout box. here we update gd.layout.barmode
    // if astr is 'barmode', force a replot, then return
    if( astr == 'barmode' ){ gd.layout.barmode = val; plot(gd,'',''); return; }
    
    if($.isNumeric(traces)) traces=[traces];
    else if(!$.isArray(traces) || !traces.length)
        traces=gd.data.map(function(v,i){return i});

    // set attribute in gd.data
    var aa=astr.split('.');
    for(i=0; i<traces.length; i++) {
        var cont=gd.data[traces[i]];
        for(var j=0; j<aa.length-1; j++) cont=cont[aa[j]];
        cont[aa[j]]=val;
    }
    // need to replot if mode or visibility changes, because the right objects don't exist
    // also need to replot if a heatmap
    var hm_attr=['mincolor','maxcolor','scale','x0','dx','y0','dy','zmin','zmax','scl'];
    if(['mode','visible','type','barmode'].indexOf(astr)>=0||hm_attr.indexOf(astr)>=0)
        plot(gd,'','',true); // <-- last arg is to force redrawing the heatmap
    else {
        setStyles(gd);
        applyStyle(gd.plot);
        if($(gd).find('.legend').length)
            legend(gd);
    }
}

// change layout in an existing plot
// astr and val are like restyle, or 2nd arg can be an object {astr1:val1, astr2:val2...}
function relayout(gd,astr,val) {
    console.log('**** RELAYOUT ****');
    console.log(gd,astr,val);

    gd.changed = true;
    var gl = gd.layout,
        aobj = {},
        legendonly = true;
    if(typeof astr == 'string')
        aobj[astr] = val;
    else if($.isPlainObject(astr))
        aobj = astr;
    // look for ?axis, split out into all axes
    var keys = Object.keys(aobj),
        axes = ['xaxis','yaxis'];
    for(var i=0; i<keys.length; i++) {
        if(keys[i].indexOf('allaxes')==0) {
            for(var j=0; j<axes.length; j++) {
                if(!aobj[keys[i].replace('allaxes',axes[j])])
                    aobj[keys[i].replace('allaxes',axes[j])] = aobj[keys[i]];
            }
            delete aobj[keys[i]];
        }
    }

    // alter gd.layout
    for(var i in aobj) {
        // check whether to disable autosize or autorange
        if((i=='height' || i=='width') && !aobj.autosize) {
            gl.autosize=false;
        }
        var m = i.match(/^(.)axis\.range\[[0|1]\]$/);
        if(m && m.length==2) {
            gl[m[1]+'axis'].autorange=false;
        }

        var aa = propSplit(i);
        // toggling log without autorange: need to also recalculate ranges
        /*AXISTYPEif(aa[1]=='islog'  && !gl[aa[0]].isdate && !gl[aa[0]].autorange &&
            (gl[aa[0]].islog ? !aobj[i] : aobj[i])) {*/ // logical XOR (ie will islog actually change)
        if(aa[1]=='type' && !gl[aa[0]].type=='date' && !gl[aa[0]].autorange &&
                    (gl[aa[0]].type=='log' ? !aobj[i] : aobj[i])) {            
            var r0 = gl[aa[0]].range[0],
                r1 = gl[aa[0]].range[1];
            if(val) {
                if(r0<0 && r1<0) { r0=0.1; r1=100} // if both limits are negative, go for a default
                else if(r0<0) r0 = r1/1000; // if one is negative, set it to 1/1000 the other. TODO: find the smallest positive val?
                else if(r1<0) r1 = r0/1000;
                if(!(aa[0]+'.range[0]' in aobj)) gl[aa[0]].range[0] = Math.log(r0)/Math.LN10;
                if(!(aa[0]+'.range[1]' in aobj)) gl[aa[0]].range[1] = Math.log(r1)/Math.LN10;
            }
            else {
                if(!(aa[0]+'.range[0]' in aobj)) gl[aa[0]].range[0] = Math.pow(10, r0);
                if(!(aa[0]+'.range[1]' in aobj)) gl[aa[0]].range[1] = Math.pow(10, r1);
            }
        }
        // send annotation mods one-by-one through annotation(), don't set via nestedProperty
        if(aa[0]=='annotations') {
            annotation(gd,aa[1],i.replace(/^annotations\[-?[0-9]*\][.]/,''),aobj[i]);
            delete aobj[i];
        }
        // alter gd.layout
        else {
            if(aa[0].indexOf('legend')==-1) {
                legendonly = false;
            }
            nestedProperty(gl,i).set(aobj[i]);
        }
    }

    // calculate autosizing
    if(aobj.autosize) aobj=plotAutoSize(gd,aobj);

    // redraw
    // first check if there's still anything to do
    var ak = Object.keys(aobj);
    if(ak.length) {
        // if all that's left is legend changes, no need to redraw the whole graph
        if(legendonly) {
            gd.paper.selectAll('.legend').remove();
            if(gl.showlegend) {
                legend(gd);
            }
        }
        else {
            gd.layout = undefined; // force plot to redo the layout
            plot(gd,'',gl);
        }
    }
}

// convert a string (such as 'xaxis.range[0]')
// representing a property of nested object o into set and get methods
function nestedProperty(o,s) {
    var cont = o,
        aa = propSplit(s);
    for(var j=0; j<aa.length-1; j++) {
        cont = cont[aa[j]]
    }
    var prop = aa[j];

    return {set:function(v){cont[prop]=v},
            get:function(){return cont[prop]}};
}

function propSplit(s) {
    var aa = s.split('.');
    for(var j=0; j<aa.length; j++) {
        var indexed = String(aa[j]).match(/([^\[\]]*)\[([0-9]*)\]/);
        if(indexed) {
            aa.splice(j,1,indexed[1],Number(indexed[2]));
        }
    }
    return aa;
}

function plotAutoSize(gd,aobj) {
    var plotBB = gd.paper.node().getBoundingClientRect();
    var gdBB = gd.getBoundingClientRect();
    var ftBB = $('#filetab')[0].getBoundingClientRect();
    var newheight = Math.round(gdBB.bottom-plotBB.top);
    var newwidth = Math.round((ftBB.width ? ftBB.left : gdBB.right) - plotBB.left);
    if(Math.abs(gd.layout.width-newwidth)>1 || Math.abs(gd.layout.height-newheight)>1) {
        gd.layout.height = newheight;
        gd.layout.width = newwidth;
    }
    else { // if there's no size change, update layout but don't need to redraw
        delete(aobj.autosize);
        gd.layout.autosize = true;
    }
    return aobj
}

// check whether to resize a tab (if it's a plot) to the container
function plotResize(gd) {
    if(gd.tabtype=='plot' && gd.layout && gd.layout.autosize) {
        setTimeout(function(){
            relayout(gd, {autosize:true});
            if(LIT) {
                hidebox();
                litebox();
            }
        }, 500);
    }
}

// ----------------------------------------------------
// Create the plot container and axes
// ----------------------------------------------------
// TODO: check structure (?) to make faster selector queries when there's lots of data in the graph
function newPlot(divid, layout) {
    // Get the container div: we will store all variables as properties of this div
    // (for extension to multiple graphs per page)
    // some callers send this in already by dom element
    var gd=(typeof divid == 'string') ? document.getElementById(divid) : divid;
    if(!layout) layout={};
	// test if this is on the main site or embedded
	gd.mainsite=Boolean($('#plotlyMainMarker').length);

    // destroy any plot that already exists in this div
    // first check if we can save the toolbars
    if($(gd).children('.graphbar').length==1 &&
            $(gd).children('.demobar').length==1 &&
            $(gd).children('svg').length==1 &&
            $(gd).children().length>=3) { /* 4th child is graph tips alert div */
        $(gd).children('svg').remove();
    }
    else { // not the right children (probably none, but in case something goes wrong redraw all)
        gd.innerHTML='';

        if(gd.mainsite) { graphbar(gd) }
    }

    // Get the layout info (this is the defaults)
    gd.layout={title:'Click to enter Plot title',
        xaxis:{range:[-1,6],
            tick0:0,dtick:2,ticks:'outside',ticklen:5,tickwidth:1,tickcolor:'#000',
            showticklabels:true,
            showgrid:true,gridcolor:'#ddd',gridwidth:1,
            autorange:true,autotick:true,drange:[null,null],
            zeroline:true,zerolinecolor:'#000',zerolinewidth:1,
            title:'Click to enter X axis title',unit:''},
        yaxis:{range:[-1,4],
            tick0:0,dtick:1,ticks:'outside',ticklen:5,tickwidth:1,tickcolor:'#000',
            showticklabels:true,
            showgrid:true,gridcolor:'#ddd',gridwidth:1,
            autorange:true,autotick:true,drange:[null,null],
            zeroline:true,zerolinecolor:'#000',zerolinewidth:1,
            title:'Click to enter Y axis title',unit:''},
        legend:{bgcolor:'#fff',bordercolor:'#000',borderwidth:1},
        width:GRAPH_WIDTH,
        height:GRAPH_HEIGHT,
        autosize:'initial', // after initial autosize reverts to true
        margin:{l:70,r:40,t:60,b:60,pad:2},
        paper_bgcolor:'#fff',
        plot_bgcolor:'#fff' };
        // TODO: add font size controls, and label positioning

    // look for elements of gd.layout to replace with the equivalent elements in layout
    gd.layout=updateObject(gd.layout,layout);

    var gl=gd.layout, gd3=d3.select(gd)

    // initial autosize
    if(gl.autosize=='initial') {
        gd.paper=gd3.append('svg')
            .attr('width',gl.width)
            .attr('height',gl.height);
        plotAutoSize(gd,{});
        gd.paper.remove();
        gl.autosize=true;
    }

    // adjust margins for outside legends
    var ml = gl.margin.l-(gd.lw<0 ? gd.lw : 0),
        mr = gl.margin.r+(gd.lw>0 ? gd.lw : 0),
        mt = gl.margin.t+(gd.lh>0 ? gd.lh : 0),
        mb = gl.margin.b-(gd.lh<0 ? gd.lh : 0),
        mp = gl.margin.pad;

    // Make the graph containers
    gd.paper=gd3.append('svg')
        .call(setSize, gl.width, gl.height);
    gd.paperbg=gd.paper.append('rect')
        .call(setRect, 0, 0, gl.width, gl.height)
        .call(fillColor, gl.paper_bgcolor);
    gd.plotwidth=gl.width-ml-mr;
    gd.plotheight=gl.height-mt-mb;
    gd.plotbg=gd.paper.append('rect')
        .call(setRect, ml-mp, mt-mp, gd.plotwidth+2*mp, gd.plotheight+2*mp)
        .call(fillColor, gl.plot_bgcolor)
        .attr('stroke','black') //TODO: axis colors, thicknesses, mirror on and off
        .attr('stroke-width',1);

    // make the ticks, grids, and titles
    gd.axislayer=gd.paper.append('g').attr('class','axislayer');
    doTicks(gd);
    gl.xaxis.r0=gl.xaxis.range[0];
    gl.yaxis.r0=gl.yaxis.range[0];

    makeTitles(gd,''); // happens after ticks, so we can scoot titles out of the way if needed

    // Second svg (plot) is for the data
    gd.plot=gd.paper.append('svg')
        .call(setRect, ml, mt, gd.plotwidth, gd.plotheight)
        .attr('preserveAspectRatio','none')
        .style('fill','none');
    gd.viewbox={x:0,y:0};

    //make the axis drag objects
    var x1 = ml,
        x2 = x1+gd.plotwidth,
        a = $(gd).find('text.ytick').get().map(function(e){return e.getBBox().x}),
        x0 = a.length ? Math.min.apply(a,a) : x1-10,
        y2 = mt,
        y1 = y2+gd.plotheight,
        a = $(gd).find('text.xtick').get().map(function(e){var bb=e.getBBox(); return bb.y+bb.height}),
        y0 = a.length ? Math.max.apply(a,a) : y1+10;

    // drag box goes over the grids and data... we can use just this hover for all data hover effects)
    dragBox(gd, x1, y2, x2-x1, y1-y2,'ns','ew');

    dragBox(gd, x1*0.9+x2*0.1, y1,(x2-x1)*0.8, y0-y1,'','ew');
    dragBox(gd, x1, y1, (x2-x1)*0.1, y0-y1,'','w');
    dragBox(gd, x1*0.1+x2*0.9, y1, (x2-x1)*0.1, y0-y1,'','e');

    dragBox(gd, x0, y2*0.9+y1*0.1, x1-x0, (y1-y2)*0.8,'ns','');
    dragBox(gd, x0, y1*0.9+y2*0.1, x1-x0, (y1-y2)*0.1,'s','');
    dragBox(gd, x0, y2, x1-x0, (y1-y2)*0.1,'n','');

    dragBox(gd, x0, y2+y1-y0, x1-x0, y0-y1,'n','w');
    dragBox(gd, x2, y2+y1-y0, x1-x0, y0-y1,'n','e');
    dragBox(gd, x0, y1, x1-x0, y0-y1,'s','w');
    dragBox(gd, x2, y1, x1-x0, y0-y1,'s','e');

    gd3.selectAll('.drag')
        .style('fill','black')
        .style('opacity',0)
        .attr('stroke-width',0);
}

// ----------------------------------------------------
// Axis dragging functions
// ----------------------------------------------------

function dragBox(gd,x,y,w,h,ns,ew) {
    // mouseDown stores ms of first mousedown event in the last DBLCLICKDELAY ms on the drag bars
    // and numClicks stores how many mousedowns have been seen within DBLCLICKDELAY
    // so we can check for click or doubleclick events
    // dragged stores whether a drag has occurred, so we don't have to
    // resetViewBox unnecessarily (ie if no move bigger than MINDRAG pixels)
    var mouseDown=0,
        numClicks=1,
        gx = gd.layout.xaxis,
        gy = gd.layout.yaxis,
        cursor = (ns+ew=='nsew') ? 'move' : (ns+ew).toLowerCase()+'-resize',
        dragger = gd.paper.append('rect').classed('drag',true)
            .classed(ns+ew+'drag',true)
            .call(setRect, x,y,w,h)
            .style('cursor',cursor)
          .node();

    dragger.onmousedown = function(e) {
        if(dragClear(gd)) return true; // deal with other UI elements, and allow them to cancel dragging

        var d=(new Date()).getTime();
        if(d-mouseDown<DBLCLICKDELAY)
            numClicks+=1; // in a click train
        else { // new click train
            numClicks=1;
            mouseDown=d;
        }

        if(e.altKey || e.ctrlKey || e.metaKey)
            console.log('alt, ctrl, meta (cmd) click functionality not defined');
        else if(ns+ew=='nsew' && !e.shiftKey) // in the main plot area, unmodified drag makes a zoombox
            zoomBox(e);
        else
            dragRange(e);
        return pauseEvent(e);
    }

    function zoomBox(e){
        var gbb = $(gd).find('.nsewdrag')[0].getBoundingClientRect(),
            x0 = e.clientX,
            y0 = e.clientY,
//         console.log(x0,y0,e,$('.nsewdrag'),gx.range,gy.range);
            zb = $('<div id="zoombox" style="left: '+x0+'px; top: '+y0+'px;"></div>').appendTo('body');
        window.onmousemove = function(e2) {
            var x1 = Math.max(gbb.left,Math.min(gbb.right,e2.clientX)),
                y1 = Math.max(gbb.top,Math.min(gbb.bottom,e2.clientY));
            zb.css({
                left: Math.min(x0,x1)+'px',
                top: Math.min(y0,y1)+'px',
                width: Math.abs(x0-x1)+'px',
                height: Math.abs(y0-y1)+'px'
            })
            .addClass(tinycolor(gd.layout.plot_bgcolor).toHsl().l>0.3 ? 'dark' : 'light');
            return pauseEvent(e);
        }
        window.onmouseup = function(e2) {
            window.onmousemove = null;
            window.onmouseup = null;
            var zbb = zb[0].getBoundingClientRect();
            if(Math.min(zbb.height,zbb.width)<MINDRAG*2) {
                if((new Date()).getTime()-mouseDown<DBLCLICKDELAY && numClicks==2) { // double click
                    gx.autorange=true;
                    gy.autorange=true;
                    plot(gd,'','');
                }
                return finishZB();
            }
            $('<div class="modal-backdrop fade" id="zoomboxbackdrop"></div>'+
                '<div class="open" id="zoomboxmenu"><ul class="dropdown-menu">'+
                    '<li><a id="zoomboxin">Zoom In</a></li>'+
                    '<li><a id="zoomboxout">Zoom Out</a></li>'+
                '</ul></div>').appendTo('body');
            var mbb = $('#zoomboxmenu ul')[0].getBoundingClientRect();
            $('#zoomboxmenu ul').css({
                left:Math.min(e2.clientX,gbb.right-mbb.width)+'px',
                top:Math.min(e2.clientY,gbb.bottom-mbb.height)+'px',
                'z-index':20001
            });
            $('#zoomboxbackdrop,#zoombox').click(finishZB);
            $('#zoomboxin').click(function(){
                gx.range=[gx.range[0]+(gx.range[1]-gx.range[0])*(zbb.left-gbb.left)/gbb.width,
                          gx.range[0]+(gx.range[1]-gx.range[0])*(zbb.right-gbb.left)/gbb.width];
                gy.range=[gy.range[0]+(gy.range[1]-gy.range[0])*(gbb.bottom-zbb.bottom)/gbb.height,
                          gy.range[0]+(gy.range[1]-gy.range[0])*(gbb.bottom-zbb.top)/gbb.height];
                finishZB();
                gx.autorange=false;
                gy.autorange=false;
                dragTail(gd);
            })
            $('#zoomboxout').click(function(){
                gx.range=[(gx.range[0]*(zbb.right-gbb.left)+gx.range[1]*(gbb.left-zbb.left))/zbb.width,
                          (gx.range[0]*(zbb.right-gbb.right)+gx.range[1]*(gbb.right-zbb.left))/zbb.width];
                gy.range=[(gy.range[0]*(gbb.bottom-zbb.top)+gy.range[1]*(zbb.bottom-gbb.bottom))/zbb.height,
                          (gy.range[0]*(gbb.top-zbb.top)+gy.range[1]*(zbb.bottom-gbb.top))/zbb.height];
                finishZB();
                gx.autorange=false;
                gy.autorange=false;
                dragTail(gd);
            })
            return pauseEvent(e2);
        }

        function finishZB(){
            $('#zoombox,#zoomboxbackdrop,#zoomboxmenu').remove();
        }
    }

    function dragRange(e){
        if(ew) {
            gx.r0=[gx.range[0],gx.range[1]];
            gx.autorange=false;
        }
        if(ns) {
            gy.r0=[gy.range[0],gy.range[1]];
            gy.autorange=false;
        }
        gd.dragged = false;
        window.onmousemove = function(e2) {
            // clamp tiny drags to the origin
            gd.dragged=(( (!ns) ? Math.abs(e2.clientX-e.clientX) :
                    (!ew) ? Math.abs(e2.clientY-e.clientY) :
                    Math.abs(e2.clientX-e.clientX)+Math.abs(e2.clientY-e.clientY)
                ) > MINDRAG);
            // execute the drag
            if(gd.dragged)
                plotDrag(e2.clientX-e.clientX,e2.clientY-e.clientY,ns,ew);
            else plotDrag(0,0,ns,ew);
            return pauseEvent(e2);
        }
        window.onmouseup = function(e2) {
            window.onmousemove = null;
            window.onmouseup = null;
            if(gd.dragged) // finish the drag
                resetViewBox();
            else if((new Date()).getTime()-mouseDown<DBLCLICKDELAY) {
                if(numClicks==2) { // double click
                    if(ew=='ew')
                        gx.autorange=true;
                    if(ns=='ns')
                        gy.autorange=true;
                    if(ns=='ns'||ew=='ew')
                        plot(gd,'','');
                }
                else if(numClicks==1) { // single click
                    if(['n','s','e','w'].indexOf(ns+ew)>=0)// click on ends of ranges
                        autoGrowInput(dragger);
                }
            }
            return pauseEvent(e2);
        }
    }

    function plotDrag(dx,dy,ns,ew) {
        var pw = gd.plotwidth,
            ph = gd.plotheight;
        if(ew=='ew'||ns=='ns') {
            if(ew) {
                gd.viewbox.x=-dx;
                gx.range=[gx.r0[0]-dx/gx.m,gx.r0[1]-dx/gx.m];
                doTicks(gd,'x');
            }
            if(ns) {
                gd.viewbox.y=-dy;
                gy.range=[gy.r0[0]-dy/gy.m,gy.r0[1]-dy/gy.m];
                doTicks(gd,'y');
            }
            gd.plot.attr('viewBox',(ew ? -dx : 0)+' '+(ns ? -dy : 0)+' '+pw+' '+ph);
            return;
        }

        if(ew=='w') {
            gx.range[0]=gx.r0[1]+(gx.r0[0]-gx.r0[1])/dZoom(dx/pw);
            dx=pw*(gx.r0[0]-gx.range[0])/(gx.r0[0]-gx.r0[1]);
        }
        else if(ew=='e') {
            gx.range[1]=gx.r0[0]+(gx.r0[1]-gx.r0[0])/dZoom(-dx/pw);
            dx=pw*(gx.r0[1]-gx.range[1])/(gx.r0[1]-gx.r0[0]);
        }
        else if(!ew)
            dx=0;

        if(ns=='n') {
            gy.range[1]=gy.r0[0]+(gy.r0[1]-gy.r0[0])/dZoom(dy/ph);
            dy=ph*(gy.r0[1]-gy.range[1])/(gy.r0[1]-gy.r0[0]);
        }
        else if(ns=='s') {
            gy.range[0]=gy.r0[1]+(gy.r0[0]-gy.r0[1])/dZoom(-dy/ph);
            dy=ph*(gy.r0[0]-gy.range[0])/(gy.r0[0]-gy.r0[1]);
        }
        else if(!ns) {
            dy=0;
        }

        gd.plot.attr('viewBox', ((ew=='w')?dx:0)+' '+((ns=='n')?dy:0)+' '+(pw-dx)+' '+(ph-dy));
        if(ew) { doTicks(gd,'x') }
        if(ns) { doTicks(gd,'y') }
    }

    // common transform for dragging one end of an axis
    // d>0 is compressing scale, d<0 is expanding
    function dZoom(d) {
        if(d>=0) { return 1 - Math.min(d,0.9) }
        else
            { return 1 - 1/(1/Math.max(d,-0.3)+3.222) }
    }

    function resetViewBox() {
        gd.viewbox={x:0,y:0};
        gd.plot.attr('viewBox','0 0 '+gd.plotwidth+' '+gd.plotheight);
        dragTail(gd);
    }
}

function dragTail(gd) {
    gd.changed = true;
    doTicks(gd); // TODO: plot does this again at the end... why do we need to do them here?
    plot(gd,'','');
}

// ----------------------------------------------------
// Titles and text inputs
// ----------------------------------------------------

function makeTitles(gd,title) {
    var gl=gd.layout;
    var titles={
        'xtitle':{x: (gl.width+gl.margin.l-gl.margin.r-(gd.lw || 0))/2,
            y: gl.height+(gd.lh<0 ? gd.lh : 0) - 14*0.75,
            w: gd.plotwidth/2, h: 14,
            cont: gl.xaxis, fontSize: 14, name: 'X axis',
            transform: '', attr: {}},
        'ytitle':{x: 20-(gd.lw<0 ? gd.lw : 0),
            y: (gl.height+gl.margin.t-gl.margin.b+(gd.lh || 0))/2,
            w: 14, h: gd.plotheight/2,
            cont: gl.yaxis, fontSize: 14, name: 'Y axis',
            transform: 'rotate(-90,x,y)', attr: {center: 0}},
        'gtitle':{x: gl.width/2, y: gl.margin.t/2,
            w: gl.width/2, h: 16,
            cont: gl, fontSize: 16, name: 'Plot',
            transform: '', attr: {}}};
    for(k in titles){
        if(title==k || title==''){
            var t=titles[k];
            gd.paper.select('.'+k).remove();
            var el=gd.paper.append('text').attr('class',k)
                .call(setPosition, t.x, t.y)
                .attr('font-size',t.fontSize)
                .attr('text-anchor','middle')
                .attr('transform',t.transform.replace('x',t.x).replace('y',t.y))
            if(gd.mainsite)
                el.on('click',function(){autoGrowInput(this)});

            var txt=t.cont.title;
            if(txt.match(/^Click to enter (Plot|X axis|Y axis) title$/))
                if(gd.mainsite) el.style('fill','#999'); // cues in gray
                else txt=''; // don't show cues in embedded plots

            if(txt)
                el.each(function(){styleText(this,txt+ (!t.cont.unit ? '' : (' ('+t.cont.unit+')')))});
            else if(gd.mainsite)
                el.text('Click to enter '+t.name+' title')
                    .style('opacity',1)
                    .on('mouseover',function(){d3.select(this).transition().duration(100).style('opacity',1);})
                    .on('mouseout',function(){d3.select(this).transition().duration(1000).style('opacity',0);})
                  .transition()
                    .duration(2000)
                    .style('opacity',0);
            else el.remove();

            // move labels out of the way, if possible, when tick labels interfere
            var titlebb=el[0][0].getBoundingClientRect(), gdbb=gd.paper.node().getBoundingClientRect();
            if(k=='xtitle'){
                var labels=gd.paper.selectAll('text.xtick')[0], ticky=0;
                for(var i=0;i<labels.length;i++){
                    var lbb=labels[i].getBoundingClientRect();
                    if(bBoxIntersect(titlebb,lbb)) {
                        ticky=Math.min(Math.max(ticky,lbb.bottom),gdbb.bottom-titlebb.height);
                    }
                }
                if(ticky>titlebb.top) {
                    el.attr('transform','translate(0,'+(ticky-titlebb.top)+') '+el.attr('transform'));
                }
            }
            if(k=='ytitle'){
                var labels=gd.paper.selectAll('text.ytick')[0], tickx=screen.width;
                for(var i=0;i<labels.length;i++){
                    var lbb=labels[i].getBoundingClientRect();
                    if(bBoxIntersect(titlebb,lbb))
                        tickx=Math.max(Math.min(tickx,lbb.left),gdbb.left+titlebb.width);
                }
                if(tickx<titlebb.right) {
                    el.attr('transform','translate('+(tickx-titlebb.right)+') '+el.attr('transform'));
                }
            }
        }
    }
}

// -----------------------------------------------------
// legend drawing
// -----------------------------------------------------

function legend(gd) {
    var gl=gd.layout,gm=gl.margin;
    gl.showlegend = true;
    if(!gl.legend) { gl.legend={} }
    var gll = gl.legend;
    gd.paper.selectAll('.legend').remove();
    if(!gd.calcdata) { return }

    var ldata=[];
    for(var i=0;i<gd.calcdata.length;i++) {
        if(gd.calcdata[i][0].t.visible!=false) {
            ldata.push([gd.calcdata[i][0],i]); // i is appended as d[1] so we know which element of gd.data it refers to
        }
    }

    gd.legend=gd.paper.append('svg')
        .attr('class','legend');

    var bordercolor = gll.bordercolor || '#000',
        borderwidth = gll.borderwidth || 1,
        bgcolor = gll.bgcolor || gl.paper_bgcolor || '#fff';
    gd.legend.append('rect')
        .attr('class','bg')
        .call(strokeColor,bordercolor)
        .attr('stroke-width',borderwidth)
        .call(fillColor,bgcolor)
        .call(setPosition, borderwidth/2, borderwidth/2);

    var traces = gd.legend.selectAll('g.traces')
        .data(ldata);
    traces.enter().append('g').attr('class','trace');

    traces.append('g')
        .call(traceStyle)
        .each(legendBars)
        .each(legendLines)
        .each(legendPoints);

    var tracetext=traces.call(legendText).selectAll('text');
    if(gd.mainsite) {
        tracetext.on('click',function(){
            if(!gd.dragged) { autoGrowInput(this) }
        });
    }

    // add the legend elements, keeping track of the legend size (in px) as we go
    var legendwidth=0, legendheight=0;
    traces.each(function(d){
        var g=d3.select(this), t=g.select('text'), l=g.select('.legendpoints');
        if(d[0].t.showinlegend===false) {
            g.remove();
            return;
        }
        var tbb = t.node().getBoundingClientRect();
        if(!l.node()) { l=g.select('polyline') }
        var lbb = (!l.node()) ? tbb : l.node().getBoundingClientRect();
        t.attr('y',(lbb.top+lbb.bottom-tbb.top-tbb.bottom)/2);
        var gbb = this.getBoundingClientRect();
        legendwidth = Math.max(legendwidth,tbb.width);
        g.attr('transform','translate('+borderwidth+','+(5+borderwidth+legendheight+gbb.height/2)+')');
        legendheight += gbb.height+3;
    });
    legendwidth += 45+borderwidth*2;
    legendheight += 10+borderwidth*2;

    // now position the legend. for both x,y the positions are recorded as fractions
    // of the plot area (left, bottom = 0,0). Outside the plot area is allowed but
    // position will be clipped to the plot area. Special values +/-100 auto-increase
    // the margin to put the legend entirely outside the plot area on the high/low side.
    // Otherwise, values <1/3 align the low side at that fraction, 1/3-2/3 align the
    // center at that fraction, >2/3 align the right at that fraction
    var pw = gl.width-gm.l-gm.r,
        ph = gl.height-gm.t-gm.b;
    // defaults... the check for >10 and !=100 is to remove old style positioning in px
    if(!$.isNumeric(gll.x) || (gll.x>10 && gll.x!=100)) { gll.x=0.98 }
    if(!$.isNumeric(gll.y) || (gll.y>10 && gll.y!=100)) { gll.y=0.98 }

    var lx = gm.l+pw*gll.x,
        ly = gm.t+ph*(1-gll.y),
        pad = 3; // px of padding if legend is outside plot

    // don't let legend be outside plot in both x and y... that would just make big blank
    // boxes. Put the legend centered in y if we somehow get there.
    if(Math.abs(gll.x)==100 && Math.abs(gll.y)==100) gll.y=0.5;

    if(gll.x==-100) {
        lx=pad;
        if(gd.lw!=-legendwidth-2*pad) { // if we haven't already, redraw with extra margin
            gd.lw=-legendwidth-2*pad; // make gd.lw to tell newplot how much extra margin to give
            relayout(gd,'margin.l',gm.l); // doesn't change setting, just forces redraw
            return;
        }
    }
    else if(gll.x==100) {
        lx=gl.width-legendwidth-pad;
        if(gd.lw!=legendwidth+2*pad) {
            gd.lw=legendwidth+2*pad;
            relayout(gd,'margin.r',gm.r);
            return;
        }
    }
    else {
        if(gd.lw) {
            delete gd.lw;
            relayout(gd,'margin.r',gm.r);
            return;
        }
        if(gll.x>2/3) { lx -= legendwidth }
        else if(gll.x>1/3) { lx -= legendwidth/2 }
    }

    if(gll.y==-100) {
        ly=gl.height-legendheight-pad;
        if(gd.lh!=-legendheight-2*pad) {
            gd.lh=-legendheight-2*pad;
            relayout(gd,'margin.b',gm.b);
            return;
        }
    }
    else if(gll.y==100) {
        ly=pad+16; // Graph title goes above legend regardless. TODO: get real title size
        if(gd.lh!=legendheight+2*pad) {
            gd.lh=legendheight+2*pad;
            relayout(gd,'margin.t',gm.t);
            return;
        }
    }
    else {
        if(gd.lh) {
            delete gd.lh;
            relayout(gd,'margin.t',gm.t);
            return;
        }
        if(gll.y<1/3) { ly -= legendheight }
        else if(gll.y<2/3) { ly -= legendheight/2 }
    }

    // push the legend back onto the page if it extends off, making sure if nothing else
    // that the top left of the legend is visible
    if(lx+legendwidth>gl.width) { lx=gl.width-legendwidth }
    if(lx<0) { lx=0 }
    if(ly+legendheight>gl.height) { ly=gl.height-legendheight }
    if(ly<0) { ly=0 }

    gd.legend.call(setRect, lx, ly, legendwidth, legendheight);
    gd.legend.selectAll('.bg')
        .call(setSize, legendwidth-borderwidth, legendheight-borderwidth);

    // user dragging the legend
    // aligns left/right/center on resize or new text if drag pos
    // is in left 1/3, middle 1/3, right 1/3
    // choose left/center/right align via:
    //  xl=(left-ml)/plotwidth, xc=(center-ml/plotwidth), xr=(right-ml)/plotwidth
    //  if(xl<2/3-xc) gll.x=xl;
    //  else if(xr>4/3-xc) gll.x=xr;
    //  else gll.x=xc;
    // similar logic for top/middle/bottom
    gd.legend.node().onmousedown = function(e) {
        if(dragClear(gd)) return true; // deal with other UI elements, and allow them to cancel dragging

        var eln=this,
            el3=d3.select(this),
            x0=Number(el3.attr('x')),
            y0=Number(el3.attr('y')),
            xf=undefined,
            yf=undefined;
        gd.dragged = false;
        window.onmousemove = function(e2) {
            var dx = e2.clientX-e.clientX,
                dy = e2.clientY-e.clientY;
            if(Math.abs(dx)<MINDRAG) { dx=0 }
            if(Math.abs(dy)<MINDRAG) { dy=0 }
            if(dx||dy) { gd.dragged = true }
            el3.call(setPosition, x0+dx, y0+dy);
            var pbb = gd.paper.node().getBoundingClientRect();
            // drag to within a couple px of edge to take the legend outside the plot
            if(e2.clientX>pbb.right-3*MINDRAG || (gd.lw>0 && dx>-MINDRAG)) {
                xf=100;
            }
            else if(e2.clientX<pbb.left+3*MINDRAG || (gd.lw<0 && dx<MINDRAG)) {
                xf=-100;
            }
            else {
                var xl=(x0+dx-gm.l+(gd.lw<0 ? gd.lw : 0))/(gl.width-gm.l-gm.r-(gd.lw ? Math.abs(gd.lw) : 0)),
                    xr=xl+legendwidth/(gl.width-gm.l-gm.r),
                    xc=(xl+xr)/2;
                if(xl<(2/3)-xc) xf=xl;
                else if(xr>4/3-xc) xf=xr;
                else xf=xc;
            }
            if(e2.clientY>pbb.bottom-3*MINDRAG || (gd.lh<0 && dy>-MINDRAG)) {
                yf=-100;
            }
            else if(e2.clientY<pbb.top+3*MINDRAG || (gd.lh>0 && dy<MINDRAG)) {
                yf=100;
            }
            else {
                var yt=(y0+dy-gm.t-(gd.lh>0 ? gd.lh : 0))/(gl.height-gm.t-gm.b-(gd.lh ? Math.abs(gd.lh) : 0)),
                    yb=yt+legendheight/(gl.height-gm.t-gm.b),
                    yc=(yt+yb)/2;
                if(yt<(2/3)-yc) yf=1-yt;
                else if(yb>4/3-yc) yf=1-yb;
                else yf=1-yc;
            }
            // now set the mouse cursor so user can see how the legend will be aligned
            var csr='';
            if(Math.abs(xf)==100) csr='col-resize';
            else if(Math.abs(yf)==100) csr='row-resize';
            else csr = nineCursors(xf,yf);
            $(eln).css('cursor',csr);
            return pauseEvent(e2);
        }
        window.onmouseup = function(e2) {
            window.onmousemove = null; window.onmouseup = null;
            $(eln).css('cursor','');
            if(gd.dragged && xf!=undefined && yf!=undefined) {
                relayout(gd,{'legend.x':xf,'legend.y':yf});
            }
            return pauseEvent(e2);
        }
        return pauseEvent(e);
    }
}

// -----------------------------------------------------
// make or edit an annotation on the graph
// -----------------------------------------------------

// annotations are stored in gd.layout.annotations, an array of objects
// index can point to one item in this array,
//  or non-numeric to simply add a new one
//  or -1 to modify all existing
// opt can be the full options object, or one key (to be set to value)
//  or undefined to simply redraw,
//  or 'remove' to delete this annotation
function annotation(gd,index,opt,value) {
    var gl = gd.layout,gm = gl.margin;
    if(!gl.annotations)
        gl.annotations = [];
    if(!$.isNumeric(index)) {
        index = gl.annotations.length;
        gl.annotations.push({});
    }
    else if(index==-1) {
        for(var i=0; i<gl.annotations.length; i++) {annotation(gd,i,opt,value)}
        return;
    }
    // remove the existing annotation (and its record, if requested)
    gd.paper.selectAll('.annotation[data-index="'+index+'"]').remove();
    if(opt=='remove') {
        gl.annotations.splice(index,1);
        for(var i=index; i<gl.annotations.length; i++) {
            gd.paper.selectAll('.annotation[data-index="'+(i+1)+'"]')
                .attr('data-index',String(i));
        }
        return;
    }

    // edit the options
    var options = gl.annotations[index];
    var oldref = options.ref,
        xa = gd.layout.xaxis,
        ya = gd.layout.yaxis;
    if(typeof opt == 'string') { options[opt] = value }
    else if(opt) { Object.keys(opt).forEach(function(k){ options[k] = opt[k] }) }

    if(oldref && options.x && options.y) {
        if(options.ref=='plot' && oldref=='paper') {
            options.x = xa.range[0]+(xa.range[1]-xa.range[0])*options.x;
            options.y = ya.range[0]+(ya.range[1]-ya.range[0])*options.y;
        }
        else if(options.ref=='paper' && oldref=='plot') {
            options.x = (options.x-xa.range[0])/(xa.range[1]-xa.range[0]);
            options.y = (options.y-ya.range[0])/(ya.range[1]-ya.range[0]);
        }
    }
    // set default options (default x, y, ax, ay are set later)
    if(!options.bordercolor) { options.bordercolor = '' }
    if(!$.isNumeric(options.borderwidth)) { options.borderwidth = 1 }
    if(!options.bgcolor) { options.bgcolor = 'rgba(0,0,0,0)' }
    if(!options.ref) { options.ref='plot' }
    if(options.showarrow!=false) { options.showarrow=true }
    if(!$.isNumeric(options.borderpad)) { options.borderpad=1 }
    if(!options.arrowwidth) { options.arrowwidth = 0 }
    if(!options.arrowcolor) { options.arrowcolor = '' }
    if(!$.isNumeric(options.arrowhead)) { options.arrowhead=1 }
    if(!$.isNumeric(options.arrowsize)) { options.arrowsize=1 }
    if(!options.text) { options.text=((options.showarrow && (options.text=='')) ? '' : 'new text') }

    // get the paper and plot bounding boxes before adding pieces that go off screen
    // firefox will include things that extend outside the original... can we avoid that?
    var paperbb = gd.paper.node().getBoundingClientRect(),
        plotbb = d3.select(gd).select('.nsewdrag').node().getBoundingClientRect(),
        x = plotbb.left-paperbb.left,
        y = plotbb.top-paperbb.top;

    // create the components
    var ann = gd.paper.append('svg')
        .attr('class','annotation')
        .call(setPosition,0,0)
        .attr('data-index',String(index));
    var abb = ann.node().getBoundingClientRect();

    var borderwidth = options.borderwidth;
    var annbg = ann.append('rect')
        .attr('class','bg')
        .call(strokeColor,options.bordercolor || 'rgba(0,0,0,0)')
        .attr('stroke-width',borderwidth)
        .call(fillColor,options.bgcolor)
        .call(setPosition, borderwidth/2+1, borderwidth/2+1);

    if(!options.align) options.align='center';
    var anntext = ann.append('text')
        .attr('class','annotation')
        .call(setPosition,0,0)
        .attr('text-anchor',{left:'start', center:'middle', right:'end'}[options.align])
        .attr('font-size',12);
    styleText(anntext.node(),options.text);

    if(gd.mainsite) {
        anntext.on('click',function(){
            if(!gd.dragged) {autoGrowInput(this)}
        });
    }

    var atbb = anntext.node().getBoundingClientRect(),
        annwidth = atbb.width,
        annheight = atbb.height;
    if(!options.ax) options.ax=-10;
    if(!options.ay) options.ay=-annheight/2-20;
    // now position the annotation and arrow, based on options[x,y,ref,showarrow,ax,ay]

    // position is either in plot coords (ref='plot') or
    // in fraction of the plot area (ref='paper') as with legends,
    // except that positions outside the plot are just numbers outside [0,1]
    // but we will constrain the annotation center to be on the page,
    // in case it gets dragged too far.

    // if there's no arrow, alignment is as with legend (values <1/3 align the low side
    // at that fraction, 1/3-2/3 align the center at that fraction, >2/3 align the right
    // at that fraction) independent of the alignment of the text

    // if there is an arrow, alignment is to the arrowhead, and ax and ay give the
    // offset (in pixels) between the arrowhead and the center of the annotation

    if(options.ref=='paper') {
        if(!$.isNumeric(options.x)) options.x=0.5;
        if(!$.isNumeric(options.y)) options.y=0.8;
        x += plotbb.width*options.x;
        y += plotbb.height*(1-options.y);
        if(!options.showarrow){
            if(options.x>2/3) x -= annwidth/2;
            else if(options.x<1/3) x += annwidth/2;

            if(options.y<1/3) y -= annheight/2;
            else if(options.y>2/3) y += annheight/2;
        }
    }
    else {
        // hide the annotation if it's pointing outside the visible plot
        if((options.x-xa.range[0])*(options.x-xa.range[1])>0 || (options.y-ya.range[0])*(options.y-ya.range[1])>0) {
            ann.remove();
            return;
        }
        if(!$.isNumeric(options.x)) options.x=(xa.range[0]+xa.range[1])/2;
        if(!$.isNumeric(options.y)) options.y=(ya.range[0]*0.2+ya.range[1]*0.8);
        x += xa.b+options.x*xa.m;
        y += ya.b+options.y*ya.m;
    }

    // if there's an arrow, it gets the position we just calculated, and the text gets offset by ax,ay
    // and make sure the text and arrowhead are on the paper
    if(options.showarrow){
        var ax = constrain(x,1,paperbb.width-1),
            ay = constrain(y,1,paperbb.height-1);
        x += options.ax;
        y += options.ay;
    }
    x = constrain(x,1,paperbb.width-1);
    y = constrain(y,1,paperbb.height-1);

    var borderpad = Number(options.borderpad),
        borderfull = borderwidth+borderpad+1,
        outerwidth = annwidth+2*borderfull,
        outerheight = annheight+2*borderfull;
    ann.call(setRect, x-outerwidth/2, y-outerheight/2, outerwidth, outerheight);
    annbg.call(setSize, annwidth+borderwidth+2*borderpad, annheight+borderwidth+2*borderpad);
    anntext.call(setPosition, paperbb.left-atbb.left+borderfull, paperbb.top-atbb.top+borderfull)
      .selectAll('tspan')
        .attr('x',paperbb.left-atbb.left+borderfull);

    // add the arrow
    // uses options[arrowwidth,arrowcolor,arrowhead] for styling
    var drawArrow = function(dx,dy){
        $(gd).find('g.annotation[data-index="'+index+'"]').remove();
        // find where to start the arrow:
        // at the border of the textbox, if that border is visible,
        // or at the edge of the lines of text, if the border is hidden
        // TODO: commented out for now... tspan bounding box fails in chrome
        // looks like there may be a cross-browser solution, see
        // http://stackoverflow.com/questions/5364980/how-to-get-the-width-of-an-svg-tspan-element
        var ax0 = x+dx,
            ay0 = y+dy,
            showline = true;
//         if(borderwidth && tinycolor(bordercolor).alpha) {
            var boxes = [annbg.node().getBoundingClientRect()],
                pad = 0;
//         }
//         else {
//             var end_el = anntext.selectAll('tspan'),
//                 pad = 3;
//         }
//         console.log(end_el);
        boxes.forEach(function(bb){
            var x1 = bb.left-paperbb.left-pad,
                y1 = bb.top-paperbb.top-pad,
                x2 = bb.right-paperbb.left+pad,
                y2 = bb.bottom-paperbb.top+pad,
                edges = [[x1,y1,x1,y2],[x1,y2,x2,y2],[x2,y2,x2,y1],[x2,y1,x1,y1]];
            if(ax>x1 && ax<x2 && ay>y1 && ay<y2) { // remove the line if it ends inside the box
                showline=false;
                return;
            }
            edges.forEach(function(i){
                var p = line_intersect(ax0,ay0,ax,ay,i[0],i[1],i[2],i[3]);
                if(!p) { return }
                ax0 = p.x;
                ay0 = p.y;
            });
        });
        if(showline) {
            var strokewidth = options.arrowwidth||borderwidth*2;
            var arrowgroup = gd.paper.append('g')
                .attr('class','annotation')
                .attr('data-index',String(index));
            var arrow = arrowgroup.append('path')
                .attr('class','annotation')
                .attr('data-index',String(index))
                .attr('d','M'+ax0+','+ay0+'L'+ax+','+ay)
                .attr('stroke-width',strokewidth)
                .call(strokeColor,options.arrowcolor || options.bordercolor || '#000');
            arrowhead(arrow,options.arrowhead,'end',options.arrowsize)
            var arrowdrag = arrowgroup.append('path')
                .attr('class','annotation anndrag')
                .attr('data-index',String(index))
                .attr('d','M3,3H-3V-3H3ZM0,0L'+(ax0-ax)+','+(ay0-ay))
                .attr('transform','translate('+ax+','+ay+')')
                .attr('stroke-width',strokewidth+6)
                .call(strokeColor,'rgba(0,0,0,0)')
                .call(fillColor,'rgba(0,0,0,0)');
            arrowdrag.node().onmousedown = function(e) {
                if(dragClear(gd)) { return true } // deal with other UI elements, and allow them to cancel dragging

                var eln=this,
                    el3=d3.select(this),
                    annx0=Number(ann.attr('x')),
                    anny0=Number(ann.attr('y')),
                    xf=undefined,
                    yf=undefined;
                gd.dragged = false;
                window.onmousemove = function(e2) {
                    var dx = e2.clientX-e.clientX,
                        dy = e2.clientY-e.clientY;
                    if(Math.abs(dx)<MINDRAG) dx=0;
                    if(Math.abs(dy)<MINDRAG) dy=0;
                    if(dx||dy) {gd.dragged = true}
                    arrowgroup.attr('transform','translate('+dx+','+dy+')');
                    ann.call(setPosition, annx0+dx, anny0+dy);
                    if(options.ref=='paper') {
                        xf=(ax+dx-gm.l+(gd.lw<0 ? gd.lw : 0))/(gl.width-gm.l-gm.r-(gd.lw ? Math.abs(gd.lw) : 0));
                        yf=(ay+dy-gm.t-(gd.lh>0 ? gd.lh : 0))/(gl.height-gm.t-gm.b-(gd.lh ? Math.abs(gd.lh) : 0));
                    }
                    else {
                        xf = options.x+dx/gd.layout.xaxis.m;
                        yf = options.y+dy/gd.layout.yaxis.m;
                    }
                    return pauseEvent(e2);
                }
                window.onmouseup = function(e2) {
                    window.onmousemove = null; window.onmouseup = null;
                    if(gd.dragged && xf!=undefined && yf!=undefined) {
                        gd.changed = true;
                        annotation(gd,index,{x:xf,y:yf});
                    }
                    return pauseEvent(e2);
                }
                return pauseEvent(e);
            }
        }
    }
    if(options.showarrow) {drawArrow(0,0)}

    // user dragging the annotation
    // aligns left/right/center on resize or new text if drag pos
    // is in left 1/3, middle 1/3, right 1/3
    // choose left/center/right align via:
    //  xl=(left-ml)/plotwidth, xc=(center-ml/plotwidth), xr=(right-ml)/plotwidth
    //  if(xl<2/3-xc) gll.x=xl;
    //  else if(xr>4/3-xc) gll.x=xr;
    //  else gll.x=xc;
    ann.node().onmousedown = function(e) {
        if(dragClear(gd)) return true; // deal with other UI elements, and allow them to cancel dragging

        var eln=this,
            el3=d3.select(this),
            x0=Number(el3.attr('x')),
            y0=Number(el3.attr('y')),
            xf=undefined,
            yf=undefined;
        gd.dragged = false;
        window.onmousemove = function(e2) {
            var dx = e2.clientX-e.clientX,
                dy = e2.clientY-e.clientY;
            if(Math.abs(dx)<MINDRAG) dx=0;
            if(Math.abs(dy)<MINDRAG) dy=0;
            if(dx||dy) {gd.dragged = true}
            el3.call(setPosition, x0+dx, y0+dy);
            var csr='pointer';
            if(options.showarrow) {
                xf = options.ax+dx;
                yf = options.ay+dy;
                drawArrow(dx,dy);
            }
            else if(options.ref=='paper') {
                var xl=(x0+dx-gm.l+(gd.lw<0 ? gd.lw : 0))/(gl.width-gm.l-gm.r-(gd.lw ? Math.abs(gd.lw) : 0)),
                    xr=xl+legendwidth/(gl.width-gm.l-gm.r),
                    xc=(xl+xr)/2;
                if(xl<(2/3)-xc) xf=xl;
                else if(xr>4/3-xc) xf=xr;
                else xf=xc;
                var yt=(y0+dy-gm.t-(gd.lh>0 ? gd.lh : 0))/(gl.height-gm.t-gm.b-(gd.lh ? Math.abs(gd.lh) : 0)),
                    yb=yt+legendheight/(gl.height-gm.t-gm.b),
                    yc=(yt+yb)/2;
                if(yt<(2/3)-yc) yf=1-yt;
                else if(yb>4/3-yc) yf=1-yb;
                else yf=1-yc;
                // now set the mouse cursor so user can see how the annotation will be aligned
                csr = nineCursors(xf,yf);
            }
            else {
                xf = options.x+dx/gd.layout.xaxis.m;
                yf = options.y+dy/gd.layout.yaxis.m;
            }
            $(eln).css('cursor',csr);
            return pauseEvent(e2);
        }
        window.onmouseup = function(e2) {
            window.onmousemove = null; window.onmouseup = null;
            $(eln).css('cursor','');
            if(gd.dragged && xf!=undefined && yf!=undefined) {
                annotation(gd,index,options.showarrow ? {ax:xf,ay:yf} : {x:xf,y:yf});
            }
            return pauseEvent(e2);
        }
        return pauseEvent(e);
    }
}

// set cursors pointing toward the closest corner/side, to indicate alignment
function nineCursors(x,y){
    if(x<1/3) {
        if(y<1/3) {return 'sw-resize'}
        if(y<2/3) {return 'w-resize'}
        return 'nw-resize';
    }
    if(x<2/3) {
        if(y<1/3) {return 's-resize'}
        if(y<2/3) {return 'move'}
        return 'n-resize';
    }
    if(y<1/3) {return 'se-resize'}
    if(y<2/3) {return 'e-resize'}
    return 'ne-resize';
}

// add arrowhead(s) to a path or line d3 element el3
// style: 1-6, first 5 are pointers, 6 is circle, 7 is square
// ends is 'start', 'end' (default), 'start+end'
// mag is magnification vs. default (default 1)
function arrowhead(el3,style,ends,mag) {
    var el = el3.node();
        s = ['M-1,-2V2L1,0Z',
            'M-2,-2V2L2,0Z',
            'M-2,-2L0,0L-2,2L2,0Z',
            'M-2.2,-2.2L0,0L-2.2,2.2L-1.4,3L1.6,0L-1.4,-3Z',
            'M-4.2,-2.1L0,0L-4.2,2.1L-3.8,3L2.2,0L-3.8,-3Z',
            'M2,0A2,2 0 1,1 0,-2A2,2 0 0,1 2,0Z',
            'M2,2V-2H-2V2Z'][style-1];
    if(!s) return;
    if(typeof ends != 'string' || !ends) ends = 'end';

    if(el.nodeName=='line') {
        var start = {x:el3.attr('x1'),y:el3.attr('y1')},
            end = {x:el3.attr('x2'),y:el3.attr('y2')},
            dstart = end,
            dend = start;
    }
    else if(el.nodeName=='path') {
        var start = el.getPointAtLength(0),
            dstart = el.getPointAtLength(0.1),
            pathlen = el.getTotalLength(),
            end = el.getPointAtLength(pathlen),
            dend = el.getPointAtLength(pathlen-0.1);
    }

    var drawhead = function(p,q) {
        var rot = Math.atan2(p.y-q.y,p.x-q.x)*180/Math.PI,
            scale = (el3.attr('stroke-width') || 1)*(mag||1),
            stroke = el3.attr('stroke') || '#000',
            opacity = el3.style('stroke-opacity') || 1;
        if(style>5) { rot=0 } // don't rotate square or circle
        d3.select(el.parentElement).append('path')
            .attr('class',el3.attr('class'))
            .attr('data-index',el3.attr('data-index'))
            .style('fill',stroke)
            .style('fill-opacity',opacity)
            .attr('stroke-width',0)
            .attr('d',s)
            .attr('transform','translate('+p.x+','+p.y+')rotate('+rot+')scale('+scale+')');
    }

    if(ends.indexOf('start')>=0) { drawhead(start,dstart) }
    if(ends.indexOf('end')>=0) { drawhead(end,dend) }
}

// allArrowheads: call twice to make an arrowheads dropdown.
// once (with no container) for the data to send to layoutBoxDrop,
// and again (with a container) to add arrowheads to the list
function allArrowheads(container){
    // with no args, output an array of elements for the dropdown list
    if(!container) {
        out=[];
        for(var i=1; i<=7; i++){
            out.push({
                val:i,
                name:'<svg width="40" height="20" data-arrowhead="'+i+'" style="position: relative; top: 2px;">'+
                    '<line stroke="rgb(0,0,0)" style="fill: none;" x1="5" y1="10" x2="25" y2="10" stroke-width="2">'+
                    '</line></svg>'
            });
        }
        return out;
    }
    // if a dom element is passed in, add appropriate arrowheads to every arrowhead selector in the container
    else {
        $(container).find('[data-arrowhead]').each(function(){
            arrowhead(d3.select(this).select('line'),Number($(this).attr('data-arrowhead')));
        });
    }
}

function constrain(v,v0,v1) { return Math.max(v0,Math.min(v1,v)) }

// look for intersection of two line segments (1->2 and 3->4) - returns array [x,y] if they do, null if not
// return the intersection and the fraction of the way from 1->2 (t) and 3->4 (u)
function line_intersect(x1,y1,x2,y2,x3,y3,x4,y4) {
    var a=x2-x1, b=x3-x1, c=x4-x3,
        d=y2-y1, e=y3-y1, f=y4-y3,
        det=a*f-c*d;
    if(det==0) { return null } // parallel lines, so intersection is undefined - ignore the case where they are colinear
    var t=(b*f-c*e)/det,
        u=(b*d-a*e)/det;
    if(u<0 || u>1 || t<0 || t>1) { return null } // segments do not intersect
    return {x:x1+a*t, y:y1+d*t};
}

// since our drag events cancel event bubbling, need to explicitly deal with other elements
function dragClear(gd) {
    // explicitly disable dragging when a popover is present
    if($('.popover').length) return true;
    // because we cancel event bubbling, input won't receive its blur event.
    if(gd.input) gd.input.trigger('blur');
    return false;
}

// -----------------------------------------------------
// Auto-grow text input, for editing graph items
// -----------------------------------------------------

// from http://jsbin.com/ahaxe, heavily edited
// to grow centered, set o.align='center'
// el is the raphael element containing the edited text (eg gd.xtitle)
// cont is the location the value is stored (eg gd.layout.xaxis)
// prop is the property name in that container (eg 'title')
// o is the settings for the input box (can be left blank to use defaults below)
// This is a bit ugly... but it's the only way I could find to pass in the element
// (and layout var) totally by reference...
function autoGrowInput(eln) {
    var gd=$(eln).parents('.ui-tabs-panel')[0];
    $(eln).tooltip('destroy'); // TODO: would like to leave this visible longer but then it loses its parent... how to avoid?
    var el3 = d3.select(eln), el = el3.attr('class'), cont, prop, ref=$(eln);
    var o = {maxWidth: 1000, minWidth: 20}, fontCss={};
    var mode = (el.slice(1,6)=='title') ? 'title' :
                (el.slice(0,4)=='drag') ? 'drag' :
                (el.slice(0,6)=='legend') ? 'legend' :
                (el.slice(0,10)=='annotation') ? 'annotation' :
                    'unknown';

    if(mode=='unknown') {
        console.log('oops, autoGrowInput doesn\'t recognize this field',el,eln);
        return;
    }
    if(!gd.mainsite && mode!='drag') {
        console.log('not on the main site but tried to edit text. ???',el,eln);
        return;
    }

    // are we editing a title?
    if(mode=='title') {
        cont =  {xtitle:gd.layout.xaxis, ytitle:gd.layout.yaxis, gtitle:gd.layout}[el];
        prop = 'title';
        // if box is initially empty, it's cue text so we can't grab its properties:
        // so make a dummy element to get the right properties; it will be deleted
        // immediately after grabbing properties.
        if($.trim(cont[prop])=='') {
            el3.remove();
            cont[prop]='.'; // very narrow string, so we can ignore its width
            makeTitles(gd,el);
            cont[prop]='';
            el3=gd.paper.select('.'+el);
            eln=el3.node();
        }
        o.align = el=='ytitle' ? 'left' : 'center';
    }
    // how about an axis endpoint?
    else if(mode=='drag') {
        if(el=='drag ndrag') { cont=gd.layout.yaxis, prop=1 }
        else if(el=='drag sdrag') { cont=gd.layout.yaxis, prop=0 }
        else if(el=='drag wdrag') { cont=gd.layout.xaxis, prop=0 }
        else if(el=='drag edrag') { cont=gd.layout.xaxis, prop=1 }
        o.align = (el=='drag edrag') ? 'right' : 'left';
        ref=$(gd).find('.xtitle'); // font properties reference
    }
    // legend text?
    else if(mode=='legend') {
        var tn = Number(el.split('-')[1])
        cont = gd.data[tn], prop='name';
        var cont2 = gd.calcdata[tn][0].t;
        o.align = 'left';
    }
    // annotation
    else if(mode=='annotation') {
        var an = Number(ref.parent().attr('data-index'));
        cont = gd.layout.annotations[an], prop='text';
        o.align = 'center';
    }

    var fa=['font-size','font-family','font-weight','font-style','font-stretch',
        'font-variant','letter-spacing','word-spacing'];
    var fapx=['font-size','letter-spacing','word-spacing'];
    for(i in fa) {
        var ra=ref.attr(fa[i]);
        if(fapx.indexOf(fa[i])>=0 && Number(ra)>0) ra+='px';
        if(ra) fontCss[fa[i]]=ra;
    }

    o.comfortZone = (Number(String(fontCss['font-size']).split('px')[0]) || 20) + 3;

    var eltrans=el3.attr('transform'),
        bbox=eln.getBoundingClientRect(),
        input = $('<input/>').appendTo(gd); // TODO: replace with textarea so we can multiline it
    gd.input=input;

    // first put the input box at 0,0, then calculate the correct offset vs orig. element
    input.css(fontCss)
        .css({position:'absolute', top:0, left:0, 'z-index':6000});

    if(mode=='drag') {
        // show enough digits to specify the position to about a pixel, but not more
        var v=cont.range[prop], diff=Math.abs(v-cont.range[1-prop]);
        if(cont.isdate){
            var d=new Date(v); // dates are stored in ms
            var ds=$.datepicker.formatDate('yy-mm-dd',d); // always show the date part
            if(diff<1000*3600*24*30) ds+=' '+lpad(d.getHours(),2);  // <30 days: add hours
            if(diff<1000*3600*24*2) ds+=':'+lpad(d.getMinutes(),2); // <2 days: add minutes
            if(diff<1000*3600*3) ds+=':'+lpad(d.getSeconds(),2);    // <3 hours: add seconds
            if(diff<1000*300) ds+='.'+lpad(d.getMilliseconds(),3);  // <5 minutes: add ms
            input.val(ds);
        }
        else if(cont.islog) {
            var dig=Math.ceil(Math.max(0,-Math.log(diff)/Math.LN10))+3;
            input.val(d3.format('.'+String(dig)+'g')(Math.pow(10,v)));
        }
        else { // linear numeric
            var dig=Math.floor(Math.log(Math.abs(v))/Math.LN10)-Math.floor(Math.log(diff)/Math.LN10)+4;
            input.val(d3.format('.'+String(dig)+'g')(v));
        }
    }
    else input.val($.trim(cont[prop]).replace(/(\r\n?|\n\r?)/g,'<br>'));

    var val = input.val(),
        testSubject = $('<tester/>').css({
            position: 'absolute',
            top: -9999,
            left: -9999,
            width: 'auto',
            whiteSpace: 'nowrap'
        })
        .css(fontCss)
        .insertAfter(input)
        .html(escaped(val));

    var testWidth=function(){
        return Math.min(Math.max(testSubject.width()+o.comfortZone,o.minWidth),o.maxWidth)
    }
    input.width(testWidth());

    var ibbox=input[0].getBoundingClientRect(),ileft=bbox.left-ibbox.left;
    input.css('top',(bbox.top-ibbox.top+(bbox.height-ibbox.height)/2)+'px');
    if(o.align=='right') ileft+=bbox.width-ibbox.width;
    else if(o.align=='center') ileft+=(bbox.width+o.comfortZone-ibbox.width)/2;
    input.css('left',ileft+'px');

    var leftshift={left:0, center:0.5, right:1}[o.align];
    var left0=input.position().left+input.width()*leftshift;

    // for titles, take away the existing one as soon as the input box is made
    if(mode=='annotation')
        gd.paper.selectAll('svg.annotation[data-index="'+an+'"]').remove();
    else if(mode!='drag')
        gd.paper.selectAll('[class="'+el+'"]').remove();
    input[0].select();

    var removeInput=function(){
        input.remove();
        testSubject.remove();
        gd.input=null;
    }

    input.bind('keyup keydown blur update',function(e) {
        var valold=val;
        val=input.val();
        if(!gd.input || !gd.layout) return; // occasionally we get two events firing...

        // leave the input or press return: accept the change
        if((e.type=='blur') || (e.type=='keydown' && e.which==13)) {

            if(mode=='title') {
                cont[prop]=$.trim(val);
                makeTitles(gd,el);
            }
            else if(mode=='drag') {
                var v= (cont.islog) ? Math.log(Number($.trim(val)))/Math.LN10 :
                    (cont.isdate) ? DateTime2ms($.trim(val)) : Number($.trim(val));
                if($.isNumeric(v)) {
                    cont.range[prop]=Number(v);
                    dragTail(gd);
                }
            }
            else if(mode=='legend') {
                cont[prop]=$.trim(val);
                cont2[prop]=$.trim(val);
                gd.layout.showlegend=true;
                gd.changed = true;
                legend(gd);
            }
            else if(mode=='annotation') {
                gd.changed = true;
                annotation(gd,an,prop,$.trim(val));
            }
            removeInput();
        }
        // press escape: revert the change
        else if(e.type=='keydown' && e.which==27) {
            if(mode=='title') makeTitles(gd,el);
            else if(mode=='legend') legend(gd);
            removeInput();
        }
        else if(val!=valold) {
            // If content has changed, enter in testSubject and update input width & position
            testSubject.html(escaped(val));
            var newWidth = testWidth();
            input.css({width: newWidth, left: left0-newWidth*leftshift});
        }
    });
}

// ----------------------------------------------------
// Ticks and grids
// ----------------------------------------------------

// calculate the ticks: text, values, positioning
// if ticks are set to automatic, determine the right values (tick0,dtick)
// in any case, set tickround to # of digits to round tick labels to,
// or codes to this effect for log and date scales
// TODO: so far it's all autotick=true, but when it's not, date and log scales will need things done.
function calcTicks(gd,a) {
    // calculate max number of (auto) ticks to display based on plot size
    // TODO: take account of actual label size here
    if(a===gd.layout.yaxis)
        var nt = Math.max(3,Math.min(10,gd.plotheight/40));
    else
        var nt = Math.max(3,Math.min(10,gd.plotwidth/80));

    var rt=Math.abs(a.range[1]-a.range[0])/nt; // min tick spacing
    //AXISTYPEif(a.isdate){
    if(a.type=='date'){
        if(a.autotick){
            var base;
            a.tick0=new Date(2000,0,1).getTime();
            if(rt>15778800000){ // years if rt>6mo
                rt/=31557600000;
                var rtexp=Math.pow(10,Math.floor(Math.log(rt)/Math.LN10));
                a.dtick='M'+String(12*rtexp*roundUp(rt/rtexp,[2,5,10]));
                a.tickround='y';
            }
            else if(rt>1209600000){ // months if rt>2wk
                rt/=2629800000;
                a.dtick='M'+roundUp(rt,[1,2,3,6]);
                a.tickround='m';
            }
            else if(rt>43200000){ // days if rt>12h
                base=86400000;
                a.tick0=new Date(2000,0,2).getTime(); // get week ticks on sunday
                a.dtick=base*roundUp(rt/base,[1,2,3,7,14]); // 2&3 day ticks are weird, but need something btwn 1,7
                a.tickround='d';
            }
            else if(rt>1800000){ // hours if rt>30m
                base=3600000;
                a.dtick=base*roundUp(rt/base,[1,2,3,6,12]);
                a.tickround='H';
            }
            else if(rt>30000){ // minutes if rt>30sec
                base=60000;
                a.dtick=base*roundUp(rt/base,[1,2,5,10,15,30]);
                a.tickround='M';
            }
            else if(rt>500){ // seconds if rt>0.5sec
                base=1000;
                a.dtick=base*roundUp(rt/base,[1,2,5,10,15,30]);
                a.tickround='S';
            }
            else { //milliseconds
                var rtexp=Math.pow(10,Math.floor(Math.log(rt)/Math.LN10));
                a.dtick=rtexp*roundUp(rt/rtexp,[2,5,10]);
                a.tickround=Math.pow(10,3-Math.round(Math.log(a.dtick/2)/Math.LN10));
            }
        }
    }
    //AXISTYPEelse if(a.islog){
    else if(a.type=='log'){
        if(a.autotick){
            a.tick0=0;
            if(rt>0.7){ //only show powers of 10
                a.dtick=Math.ceil(rt);
            }
            else if(rt*nt<1){ // likely no power of 10 visible
                // ticks on a linear scale, labeled fully
                rt=Math.abs(Math.pow(10,a.range[1])-Math.pow(10,a.range[0]))/nt;
                var rtexp=Math.pow(10,Math.floor(Math.log(rt)/Math.LN10));
                a.dtick=rtexp*roundUp(rt/rtexp,[2,5,10]);
                //round tick labels to 2 digits past largest digit of dtick
                a.tickround=Math.pow(10,2-Math.round(Math.log(a.dtick)/Math.LN10));
                a.dtick='L'+String(a.dtick);
            }
            else { // include intermediates between powers of 10, labeled with small digits
                // a.dtick="D2" (show 2 and 5) or "D1" (show all digits)
                // use a.tickround to store the first tick
                var vmin=Math.pow(10,Math.min(a.range[1],a.range[0]));
                var minexp=Math.pow(10,Math.floor(Math.log(vmin)/Math.LN10));
                if(rt>0.3){
                    a.dtick='D2';
                    a.tickround=minexp*roundUp(vmin/minexp,[2,5,10]);
                }
                else {
                    a.dtick='D1';
                    a.tickround=minexp*roundUp(vmin/minexp,[2,3,4,5,6,7,8,9,10]);
                }
            }
        }
    }
    else{
        if(a.autotick){
            // auto ticks always start at 0
            a.tick0=0;
            var rtexp=Math.pow(10,Math.floor(Math.log(rt)/Math.LN10));
            a.dtick=rtexp*roundUp(rt/rtexp,[2,5,10]);
        }
        //round tick labels to 2 digits past largest digit of dtick
        a.tickround=Math.pow(10,2-Math.round(Math.log(a.dtick)/Math.LN10));
    }

    // set scaling to pixels
    if(a===gd.layout.yaxis) {
        a.m=gd.plotheight/(a.range[0]-a.range[1]);
        a.b=-a.m*a.range[1];
    }
    else {
        a.m=gd.plotwidth/(a.range[1]-a.range[0]);
        a.b=-a.m*a.range[0];
    }

    // find the first tick
    a.tmin=tickFirst(a);

    // check for reversed axis
    var axrev=(a.range[1]<a.range[0]);

    // return the full set of tick vals
    var vals=[];
    for(var x=a.tmin;(axrev)?(x>=a.range[1]):(x<=a.range[1]);x=tickIncrement(x,a.dtick,axrev))
        vals.push(tickText(gd, a, x));
    return vals;
}

// return the smallest element from (sorted) array a that's bigger than val
// UPDATE: now includes option to reverse, ie find the largest element smaller than val
// used to find the best tick given the minimum (non-rounded) tick
// particularly useful for date/time where things are not powers of 10
// binary search is probably overkill here...
function roundUp(val,a,reverse){
    var low=0, high=a.length-1, mid;
    if(reverse) var dlow=0, dhigh=1,sRound=Math.ceil;
    else var dlow=1, dhigh=0,sRound=Math.floor;
    while(low<high){
        mid=sRound((low+high)/2)
        if(a[mid]<=val) low=mid+dlow;
        else high=mid-dhigh;
    }
    return a[low];
}

// months and years don't have constant millisecond values
// (but a year is always 12 months so we only need months)
// log-scale ticks are also not consistently spaced, except for pure powers of 10
// numeric ticks always have constant differences, other datetime ticks
// can all be calculated as constant number of milliseconds
function tickIncrement(x,dtick,axrev){
    if($.isNumeric(dtick)) // includes all dates smaller than month, and pure 10^n in log
        return x+(axrev?-dtick:dtick);

    var tType=dtick.charAt(0);
    var dtnum=Number(dtick.substr(1)),dtSigned=(axrev?-dtnum:dtnum);
    // Dates: months (or years)
    if(tType=='M'){
        var y=new Date(x);
        // is this browser consistent? setMonth edits a date but returns that date's milliseconds
        return y.setMonth(y.getMonth()+dtSigned);
    }
    // Log scales: Linear, Digits
    else if(tType=='L')
        return Math.log(Math.pow(10,x)+dtSigned)/Math.LN10;
    else if(tType=='D') {//log10 of 2,5,10, or all digits (logs just have to be close enough to round)
        var tickset=(dtick=='D2')?
            [-0.301,0,0.301,0.699,1]:[-0.046,0,0.301,0.477,0.602,0.699,0.778,0.845,0.903,0.954,1];
        var x2=x+(axrev ? -0.01 : 0.01);
        var frac=roundUp(mod(x2,1), tickset, axrev);
        return Math.floor(x2)+Math.log(d3.round(Math.pow(10,frac),1))/Math.LN10;
    }
    else throw "unrecognized dtick "+String(dtick);
}

// calculate the first tick on an axis
function tickFirst(a){
    var axrev=(a.range[1]<a.range[0]), sRound=(axrev ? Math.floor : Math.ceil);
    if($.isNumeric(a.dtick))
        return sRound((a.range[0]-a.tick0)/a.dtick)*a.dtick+a.tick0;

    var tType=a.dtick.charAt(0), dt=Number(a.dtick.substr(1));
    // Dates: months (or years)
    if(tType=='M'){
        var t0=new Date(a.tick0), r0=new Date(a.range[0]);
        var mdif=(r0.getFullYear()-t0.getFullYear())*12+r0.getMonth()-t0.getMonth();
        var t1=t0.setMonth(t0.getMonth()+(Math.round(mdif/dt)+(axrev?1:-1))*dt);
        while(axrev ? t1>a.range[0] : t1<a.range[0]) t1=tickIncrement(t1,a.dtick,axrev);
        return t1;
    }
    // Log scales: Linear, Digits
    else if(tType=='L')
        return Math.log(sRound((Math.pow(10,a.range[0])-a.tick0)/dt)*dt+a.tick0)/Math.LN10;
    else if(tType=='D') {
        var tickset=(a.dtick=='D2')?
            [-0.301,0,0.301,0.699,1]:[-0.046,0,0.301,0.477,0.602,0.699,0.778,0.845,0.903,0.954,1];
        var frac=roundUp(mod(a.range[0],1), tickset, axrev);
        return Math.floor(a.range[0])+Math.log(d3.round(Math.pow(10,frac),1))/Math.LN10;
    }
    else throw "unrecognized dtick "+String(a.dtick);
}

// draw the text for one tick.
// px,py are the location on gd.paper
// prefix is there so the x axis ticks can be dropped a line
// a is the axis layout, x is the tick value
function tickText(gd, a, x){
    var fontSize=12; // TODO: add to layout
    var px=0, py=0;
    var suffix=''; // completes the full date info, to be included with only the first tick
    var tt;
    //AXISTYPEif(a.isdate){
    if(a.type=='date'){
        var d=new Date(x);
        if(a.tickround=='y')
            tt=$.datepicker.formatDate('yy', d);
        else if(a.tickround=='m')
            tt=$.datepicker.formatDate('M yy', d);
        else {
            if(x==a.tmin) suffix='<br>'+$.datepicker.formatDate('yy', d);
            if(a.tickround=='d')
                tt=$.datepicker.formatDate('M d', d);
            else if(a.tickround=='H')
                tt=$.datepicker.formatDate('M d ', d)+lpad(d.getHours(),2)+'h';
            else {
                if(x==a.tmin) suffix='<br>'+$.datepicker.formatDate('M d, yy', d);
                tt=lpad(d.getHours(),2)+':'+lpad(d.getMinutes(),2);
                if(a.tickround!='M'){
                    tt+=':'+lpad(d.getSeconds(),2);
                    if(a.tickround!='S')
                        tt+=String(Math.round(mod(x/1000,1)*a.tickround)/a.tickround).substr(1);
                }
            }
        }
    }
    //AXISTYPEelse if(a.islog){
    else if(a.type=='log'){
        if($.isNumeric(a.dtick)||((a.dtick.charAt(0)=='D')&&(mod(x+.01,1)<.1))) {
            tt=(Math.round(x)==0)?'1':(Math.round(x)==1)?'10':'10'+String(Math.round(x)).sup()
            fontSize*=1.25;
        }
        else if(a.dtick.charAt(0)=='D') {
            tt=Math.round(Math.pow(10,mod(x,1)));
            fontSize*=0.75;
        }
        else if(a.dtick.charAt(0)=='L')
            tt=String(Math.round(Math.pow(10,x)*a.tickround)/a.tickround);
        else throw "unrecognized dtick "+String(a.dtick);
    }
    else if(a.type=='category'){
        tt=String(a.categories[Math.round(x)]);
    }
    else
        tt=String(Math.round(x*a.tickround)/a.tickround);
    // if 9's are printed on log scale, move the 10's away a bit
    if((a.dtick=='D1') && (String(tt).charAt(0)=='1')){
        if(a===gd.layout.yaxis) px-=fontSize/4;
        else py+=fontSize/3;
    }
    return {dx:px, dy:py, text:tt+suffix, fontSize:fontSize, x:x};
}

// ticks, grids, and tick labels for axis ax ('x' or 'y', or blank to do both)
function doTicks(gd,ax) {
    if(!ax) {
        doTicks(gd,'x');
        doTicks(gd,'y');
        return;
    }
    var gl=gd.layout,
        gm=gl.margin,
        a={x:gl.xaxis, y:gl.yaxis}[ax],
        vals=calcTicks(gd,a),
        datafn = function(d){return d.text},
        tcls = ax+'tick',
        gcls = ax+'grid',
        zcls = ax+'zl',
        ml = gm.l-(gd.lw<0 ? gd.lw : 0),
        mr = gm.r+(gd.lw>0 ? gd.lw : 0),
        mt = gm.t+(gd.lh>0 ? gd.lh : 0),
        mb = gm.b-(gd.lh<0 ? gd.lh : 0);
    // positioning arguments for x vs y axes
    if(ax=='x') {
        var y1 = gl.height-mb+gm.pad,
            t = {x1:ml,
                x2:ml,
                y1:y1,
                y2:y1+(a.ticks=='inside' ? -1 : 1)*a.ticklen},
            g = {x1:ml, x2:ml, y1:gl.height-mb, y2:mt},
            transfn = function(d){return 'translate('+(a.m*d.x+a.b)+',0)'},
            tl = {x:function(d){return d.dx+ml},
                y:function(d){return d.dy+y1+(a.ticks=='outside' ? a.ticklen : 1)+d.fontSize},
                anchor:'middle'};
    }
    else if(ax=='y') {
        var x1 = ml-gm.pad,
            t = {x1:x1,
                x2:x1+(a.ticks=='inside' ? 1 : -1)*a.ticklen,
                y1:mt,
                y2:mt},
            g = {x1:ml, x2:gl.width-mr, y1:mt, y2:mt},
            transfn = function(d){return 'translate(0,'+(a.m*d.x+a.b)+')'},
            tl = {x:function(d){return d.dx+x1-(a.ticks=='outside' ? a.ticklen : 2)},
                y:function(d){return d.dy+mt+d.fontSize/2},
                anchor:'end'};
    }
    else {
        console.log('unrecognized doTicks axis',ax);
        return;
    }

    // ticks
    var ticks=gd.axislayer.selectAll('line.'+tcls).data(vals,datafn);
    if(a.ticks) {
        ticks.enter().append('line').classed(tcls,1).classed('ticks',1)
            .call(strokeColor, a.tickcolor || '#000')
            .attr('stroke-width', a.tickwidth || 1)
            .attr('x1',t.x1)
            .attr('x2',t.x2)
            .attr('y1',t.y1)
            .attr('y2',t.y2);
        ticks.attr('transform',transfn);
        ticks.exit().remove();
    }
    else
        ticks.remove();

    // tick labels
    gd.axislayer.selectAll('text.'+tcls).remove(); // TODO: problems with reusing labels... shouldn't need this.
    var yl=gd.axislayer.selectAll('text.'+tcls).data(vals,datafn);
    if(a.showticklabels) {
        yl.enter().append('text').classed(tcls,1)
            .call(setPosition, tl.x, tl.y)
            .attr('font-size',function(d){return d.fontSize})
            .attr('text-anchor',tl.anchor)
            .each(function(d){styleText(this,d.text)});
        yl.attr('transform',transfn);
        yl.exit().remove();
    }
    else
        yl.remove();

    // grid
    // TODO: must be a better way to find & remove zero lines? this will fail when we get to manual ticks
    var grid = gd.axislayer.selectAll('line.'+gcls).data(vals,datafn),
        gridwidth = a.gridwidth || 1;
    if(a.showgrid!=false) {
        grid.enter().append('line').classed(gcls,1)
            .call(strokeColor, a.gridcolor || '#ddd')
            .attr('stroke-width', gridwidth)
            .attr('x1',g.x1)
            .attr('x2',g.x2)
            .attr('y1',g.y1)
            .attr('y2',g.y2)
            .each(function(d) {if(a.zeroline && a.type!='log' && a.type!='date' && d.text=='0') d3.select(this).remove();});
            //AXISTYPE.each(function(d) {if(a.zeroline && !a.islog && !a.isdate && d.text=='0') d3.select(this).remove();});
        grid.attr('transform',transfn);
        grid.exit().remove();
    }
    else
        grid.remove();

    // zero line
    var zl = gd.axislayer.selectAll('line.'+zcls).data(a.range[0]*a.range[1]<=0 ? [{x:0}] : []);
    if(a.zeroline) {
        zl.enter().append('line').classed(zcls,1).classed('zl',1)
            .call(strokeColor, a.zerolinecolor || '#000')
            .attr('stroke-width', a.zerolinewidth || gridwidth)
            .attr('x1',g.x1)
            .attr('x2',g.x2)
            .attr('y1',g.y1)
            .attr('y2',g.y2);
        zl.attr('transform',transfn);
        zl.exit().remove();
    }
    else
        zl.remove();

    // now move all ticks and zero lines to the top of axislayer (ie over other grid lines)
    // looks cumbersome in d3, so switch to jquery.
    var al = $(gd.axislayer.node());
    al.find('.zl').appendTo(al);
    al.find('.ticks').appendTo(al);
}

// ----------------------------------------------------
// styling for svg text, in ~HTML format
// ----------------------------------------------------

//   <br> or \n makes a new line (translated to opening and closing <l> tags)
// others need opening and closing tags:
//   <sup>: superscripts
//   <sub>: subscripts
//   <b>: bold
//   <i>: italic
//   <font>: with any of style, weight, size, family, and color attributes changes the font
// tries to find < and > that aren't part of a tag and convert to &lt; and &gt;
// but if it fails, displays the unparsed text with a tooltip about the error
// TODO: will barf on tags crossing newlines... need to close and reopen any such tags if we want to allow this.
function styleText(sn,t) {
    if(t===undefined) return;
    var s=d3.select(sn);
    // whitelist of tags we accept - make sure new tags get added here as well as styleTextInner
    var tags=['sub','sup','b','i','font'];
    var tagRE='\x01(\\/?(br|'+tags.join('|')+')(\\s[^\x01\x02]*)?\\/?)\x02';
    // take the most permissive reading we can of the text:
    // if we don't recognize a tag, treat it as literal text
    var t1=t.replace(/</g,'\x01') // first turn all <, > to non-printing \x01, \x02
        .replace(/>/g,'\x02')
        .replace(new RegExp(tagRE,'gi'),'<$1>') // next turn good tags back to <...>
        .replace(/(<br(\s[^<>]*)?\/?>|\n)/gi, '</l><l>') // translate <br> and \n
        .replace(/\x01/g,'&lt;') // finally turn any remaining \x01, \x02 into &lt;, &gt;
        .replace(/\x02/g,'&gt;');
    // close unclosed tags
    for(i in tags) {
        var om=t1.match(new RegExp('<'+tags[i],'gi')), opens=om?om.length:0;
        var cm=t1.match(new RegExp('<\\/'+tags[i],'gi')), closes=cm?cm.length:0;
        while(closes<opens) { closes++; t1+='</'+tags[i]+'>'}
    }
    // quote unquoted attributes
    var attrRE=/(<[^<>]*=\s*)([^<>\s"']+)(\s|>)/g;
    while(t1.match(attrRE)) t1=t1.replace(attrRE,'$1"$2"$3');
    // parse the text into an xml tree
    lines=new DOMParser()
        .parseFromString('<t><l>'+t1+'</l></t>','text/xml')
        .getElementsByTagName('t')[0]
        .childNodes;
    if(lines[0].nodeName=='parsererror') {
        s.text(t);
        $(s).tooltip({title:"Oops! We didn't get that. You can style text with "+
                "HTML-like tags, but all tags except &lt;br&gt; must be closed, and "+
                "sometimes you have to use &amp;gt; for &gt; and &amp;lt; for &lt;."})
            .tooltip('show');
    }
    // create the styled output
    else {
        for(var i=0; i<lines.length;i++) {
            var l=s.append('tspan').attr('class','nl');
            if(i>0) l.attr('x',s.attr('x')).attr('dy',1.3*s.attr('font-size'));
            styleTextInner(l,lines[i].childNodes);
        }
    }
    // if the user did something weird and produced an empty output, give it some size
    // and make it transparent, so they can get it back again
    var bb=sn.getBoundingClientRect();
    if(bb.width==0 || bb.height==0) {
        s.selectAll('tspan').remove();
        styleText(sn,'XXXXX');
        s.attr('opacity',0);
    }
}

function styleTextInner(s,n) {
    for(var i=0; i<n.length;i++) {
        var nn=n[i].nodeName.toLowerCase();
        if(nn=='#text') {
            if(s.text()) s.append('tspan').text(n[i].nodeValue);
            else s.text(n[i].nodeValue);
        }
        else if(nn=='sup') {
            styleTextInner(s.append('tspan').attr('baseline-shift','super').attr('font-size','70%'),
              n[i].childNodes);
        }
        else if(nn=='sub') {
            styleTextInner(s.append('tspan').attr('baseline-shift','sub').attr('font-size','70%'),
              n[i].childNodes);
        }
        else if(nn=='b') {
            styleTextInner(s.append('tspan').attr('font-weight','bold'),
              n[i].childNodes);
        }
        else if(nn=='i') {
            styleTextInner(s.append('tspan').attr('font-style','italic'),
              n[i].childNodes);
        }
        else if(nn=='font') {
            var ts=s.append('tspan');
            for(var j=0; j<n[i].attributes.length; j++) {
                var at=n[i].attributes[j],atl=at.name.toLowerCase(),atv=at.nodeValue;
                if(atl=='style') { ts.attr('font-style',atv) }
                else if(atl=='weight') { ts.attr('font-weight',atv) }
                else if(atl=='size') { ts.attr('font-size',atv) }
                else if(atl=='family') { ts.attr('font-family',atv) }
                else if(atl=='color') { ts.call(fillColor,atv) }
            }
            styleTextInner(ts, n[i].childNodes);
        }
    }
}

// ----------------------------------------------------
// Graph file operations
// ----------------------------------------------------

// ------------------------------- graphToGrid

function graphToGrid(){
    startspin();
    var gd=gettab();
    var csrftoken=$.cookie('csrftoken');
    if(gd.fid !== undefined && gd.fid !='')
        $.post("/pullf/", {'csrfmiddlewaretoken':csrftoken, 'fid': gd.fid, 'ft':'grid'}, fileResp);
    else {
        var data = [];
        for(d in gd.data) data.push(stripSrc(gd.data[d]));
        console.log('~ DATA ~');
        console.log(data);
        $.post("/pullf/", {'csrfmiddlewaretoken':csrftoken, 'data': JSON.stringify({'data':data}), 'ft':'grid'}, fileResp);
    }
}

// ----------------------------------------------------
// Utility functions
// ----------------------------------------------------

uoStack=[];
// merge objects i and up recursively
function updateObject(i,up) {
    if(!$.isPlainObject(up)) return i;
    var o = uoStack[uoStack.push({})-1]; // seems like JS doesn't fully implement recursion... if I say o={} here then each level destroys the previous.
    for(key in i) o[key]=i[key];
    for(key in up) {
        if($.isPlainObject(up[key]))
            o[key]=updateObject($.isPlainObject(i[key]) ? i[key] : {}, up[key]);
        else o[key]=($.isNumeric(i[key]) && $.isNumeric(up[key])) ? Number(up[key]) : up[key]; // if the initial object had a number and the update can be a number, coerce it
    }
    return uoStack.pop();
}

// aggregate value v and array a (up to len)
// using function f (ie Math.min, etc)
// throwing out non-numeric values
function aggNums(f,v,a,len) {
	var r=($.isNumeric(v)) ? v : false;
	for(i=0; i<len; i++) {
	    if(!$.isNumeric(r)) r=a[i];
	    else if($.isNumeric(a[i])) r=f(r,a[i]);
	}
	return r;
}

// does the array a have mostly dates rather than numbers?
// note: some values can be neither (such as blanks, text)
// 2- or 4-digit integers can be both, so require twice as many
// dates as non-dates, to exclude cases with mostly 2 & 4 digit
// numbers and a few dates
function moreDates(a) {
    var dcnt=0, ncnt=0;
    for(var i in a) {
        if(isDateTime(a[i])) dcnt+=1;
        if($.isNumeric(a[i])) ncnt+=1;
    }
    return (dcnt>ncnt*2);
}

// does the array look like something that should be plotted on a log axis?
// it should all be >0 or non-numeric
// then it should have a range max/min of at least 100
// and at least 1/4 of distinct values < max/10
function loggy(d,ax) {
    var vals=[],v,c;
    var ax2= (ax=='x') ? 'y' : 'x';
    for(curve in d){
        c=d[curve];
        // curve has data: test each numeric point for <=0 and add if unique
        if(ax in c) {
            for(i in c[ax]) {
                v=c[ax][i];
                if($.isNumeric(v)){
                    if(v<=0) return false;
                    else if(vals.indexOf(v)<0) vals.push(v);
                }
            }
        }
        // curve has linear scaling: test endpoints for <=0 and add all points if unique
        else if((ax+'0' in c)&&('d'+ax in c)&&(ax2 in c)) {
            if((c[ax+'0']<=0)||(c[ax+'0']+c['d'+ax]*(c[ax2].length-1)<=0)) return false;
            for(i in d[curve][ax2]) {
                v=c[ax+'0']+c['d'+ax]*i;
                if(vals.indexOf(v)<0) vals.push(v);
            }
        }
    }
    // now look for range and distribution
    var mx=Math.max.apply(Math,vals), mn=Math.min.apply(Math,vals);
    return ((mx/mn>=100)&&(vals.sort()[Math.ceil(vals.length/4)]<mx/10));
}

// are the (x,y)-values in gd.data all text?
function category(d,ax) {
    var vals=[],v,c;
    var ax2= (ax=='x') ? 'y' : 'x';
    for(curve in d){
        c=d[curve];
        // curve has data: test each point for non-numeric text
        if(ax in c) {
            for(i in c[ax]) {
                v=c[ax][i];
                if($.isNumeric(v)){ return false; }
            }
        }
        // curve has linear scaling (ie, y0 and yd in gd.data instead of y)
        // this is clearly not a categorical axis, so return false
        else {
            return false;
        }
    }
    return true;                         
}

// if isdate, convert value (or all values) from dates to milliseconds
// if islog, take the log here
function convertToAxis(o,a){
    console.log('*** convert to axis ***');
    console.log(o,a);
    //AXISTYPEif(a.isdate||a.islog){
    if(a.type=='date'||a.type=='log'){
        if($.isArray(o)){
            var r=[];
            //AXISTYPEfor(i in o) r.push(a.isdate ? DateTime2ms(o[i]) : (o[i]>0) ? Math.log(o[i])/Math.LN10 : null);
            for(i in o) r.push(a.type=='date' ? DateTime2ms(o[i]) : (o[i]>0) ? Math.log(o[i])/Math.LN10 : null);            
            return r;
        }
        else return a.type=='date' ? DateTime2ms(o) : (o>0) ? Math.log(o)/Math.LN10 : null;
        //AXISTYPEelse return a.isdate ? DateTime2ms(o) : (o>0) ? Math.log(o)/Math.LN10 : null;        
    }
    else if(a.type=='category' && $.isArray(o)){
        // [ 'Apple', 'Orange', 'Banana' ] ---> [ 0, 1, 2 ]
        var r=range(o.length);
        a.categories={};
        r.map(function(c){a.categories[c]=o[c]});
        return r.map(function(d){return $.isNumeric(d) ? d : null});  
    }
    else if($.isArray(o)) {
        return o.map(function(d){return $.isNumeric(d) ? d : null});
    }
    else {
        return $.isNumeric(o) ? o : null;
    }
}

// do two bounding boxes from getBoundingClientRect,
// ie {left,right,top,bottom,width,height}, overlap?
function bBoxIntersect(a,b){
    if(a.left>b.right || b.left>a.right || a.top>b.bottom || b.top>a.bottom) { return false }
    return true;
}

// create a copy of data, with all dereferenced src elements stripped
// so if there's xsrc present, strip out x
// needs to do this recursively because some src can be inside sub-objects
// also strip "drawing" element, which is a reference to the Raphael objects
function stripSrc(d) {
    var o={};
    for(v in d) {
        if(!(v+'src' in d)) {
            if($.isPlainObject(d[v])) o[v]=stripSrc(d[v]);
            else o[v]=d[v];
        }
    }
    return o;
}

// kill the main spinner
function killspin(){
    if(gettab()!==undefined){
        if(gettab().spinner !== undefined){
            gettab().spinner.stop();
        }
    }
    $('.spinner').remove();
}

// start the main spinner
function startspin(parent){
    if(parent===undefined){ var parent=gettab(); }
    // big spinny
    var opts = {
        lines: 17, // The number of lines to draw
        length: 30, // The length of each line _30
        width: 6, // The line thickness
        radius: 37, // The radius of the inner circle
        corners: 1, // Corner roundness (0..1)
        rotate: 0, // The rotation offset
        color: '#000', // #rgb or #rrggbb
        speed: 1, // Rounds per second
        trail: 60, // Afterglow percentage
        shadow: false, // Whether to render a shadow
        hwaccel: false, // Whether to use hardware acceleration
        className: 'spinner', // The CSS class to assign to the spinner
        zIndex: 2e9, // The z-index (defaults to 2000000000)
        top: 'auto', // Top position relative to parent in px
        left: 'auto' // Left position relative to parent in px
    };
    var spinner=new Spinner(opts).spin(parent);
    parent.spinner=spinner;
}

function range(i){
    var x=[]; var j=0;
    while(x.push(j++)<i){};
    return x;
}<|MERGE_RESOLUTION|>--- conflicted
+++ resolved
@@ -289,7 +289,6 @@
             if(!('marker' in gdc)) gdc.marker={};
             if(!('line' in gdc.marker)) gdc.marker.line={};
         }
-<<<<<<< HEAD
         else if(curvetype=='bar') {
             // DYLAN: create "cleaned" data to append to gd.calcdata, and update data ranges xdr,ydr
             // I'm imagining this is where, if there are other bar series, we check
@@ -382,15 +381,10 @@
             mergeattr(gdc.marker.line.color,'mlc',((cd[0].t.lc!=cd[0].t.mc) ? cd[0].t.lc : '#000' ));
             mergeattr(gdc.marker.line.width,'mlw',0);*/                                  
         }        
-        else if( curvetype=='heatmap' ){
-            if(gdc.visible!=false) { 
-                // hm_rect() returns the L, R, T, B coordinates for autorange as { x:[L,R], y:[T,B] }
-=======
         else if( gdc.type=='heatmap' ){
             if(gdc.visible!=false) {
                 // heatmap() builds a png heatmap on the coordinate system, see heatmap.js
                 // returns the L, R, T, B coordinates for autorange as { x:[L,R], y:[T,B] }
->>>>>>> 56bf9ca9
                 var bounds = hm_rect(gdc);
                 var serieslen=2;
                 if(xa.autorange)
@@ -418,16 +412,12 @@
 
     // if there's a heatmap in the graph div data, get rid of 5% padding (jp edit 3/27)
     $(gdd).each(function(i,v){ if(v.type=='heatmap'){ a0=0; a1=1; } });
-<<<<<<< HEAD
     
     // if there's a bar chart in the graph div data and 
     // all y-values in graph are positive, get rid of bottom 5% padding  
     var positiveBarChart = false;
     $(gdd).each(function(i,v){ if(v.type=='bar' && ydr[0]>=0 && ydr[1]>=0){ positiveBarChart = true; } });            
         
-=======
-
->>>>>>> 56bf9ca9
     if(xa.autorange && $.isNumeric(xdr[0])) {
         if(xa.range && xa.range[1]<xa.range[0])
             xa.range=[a1*xdr[1]-a0*xdr[0],a1*xdr[0]-a0*xdr[1]];
@@ -465,18 +455,12 @@
             if(gdc.type=='heatmap'){
                 heatmap(c,gdc,cd,rdrw,gd);
             }
-<<<<<<< HEAD
         }  
         
         // plot traces 
         // (gp is gd.plot, the inner svg object containing the traces)
         gp.selectAll('g.trace').remove(); // <-- remove old traces before we redraw
-=======
-        }
-
-        // plot traces
-        gp.selectAll('g.trace').remove();
->>>>>>> 56bf9ca9
+
 
         var traces = gp.selectAll('g.trace') // <-- select trace group
             .data(gd.calcdata) // <-- bind calcdata to traces
@@ -504,7 +488,6 @@
         traces.append('g')
             .attr('class','points')
             .each(function(d){
-<<<<<<< HEAD
                 var t=d[0].t; // <--- grab trace-wide formatting object in first object of calcdata
                 if(t.type=='scatter') {
                     if(t.mode.indexOf('markers')==-1 || d[0].t.visible==false) return;
@@ -564,7 +547,7 @@
                             else d3.select(this).remove();
                         });                        
                 }
-=======
+
                 var t=d[0].t;
                 if(t.type=='heatmap') return;
                 if(t.mode.indexOf('markers')==-1 || d[0].t.visible==false) return;
@@ -577,7 +560,6 @@
                                 .attr('transform','translate('+xf(d,gd)+','+yf(d,gd)+')');
                         else d3.select(this).remove();
                     });
->>>>>>> 56bf9ca9
             });
 
         //styling separate from drawing
@@ -672,7 +654,6 @@
             mergeattr(gdc.marker.line.width,'mlw',0);
             mergeattr(gdc.text,'tx','');
             mergeattr(gdc.name,'name','trace '+c);
-<<<<<<< HEAD
         } 
         else if(cd[0].t.type==='heatmap'){
             mergeattr(gdc.type,'type','heatmap');
@@ -682,22 +663,8 @@
             mergeattr(gdc.y0,'y0',2);            
             mergeattr(gdc.dy,'dy',0.5);  
             mergeattr(gdc.zmin,'zmin',-10);            
-            mergeattr(gdc.zmax,'zmax',10);                                  
-=======
-        } else {
-            mergeattr(gdc.visible,'visible',true);
-            // attributes in 1st column of heatmap styling popover
-            mergeattr(gdc.x0,'x0',2);
-            mergeattr(gdc.dx,'dx',0.5);
-            mergeattr(gdc.y0,'y0',2);
-            mergeattr(gdc.dy,'dy',0.5);
-            mergeattr(gdc.zmin,'zmin',-10);
-            mergeattr(gdc.zmax,'zmax',10);
-            // attributes in 2nd column of heatmap styling popover
-            //mergeattr(gdc.mincolor,'mnc',hMapMinColor);
-            //mergeattr(gdc.maxcolor,'mxc',hMapMaxColor);
->>>>>>> 56bf9ca9
-            mergeattr(JSON.stringify(gdc.scl),'scl',defaultScale);
+            mergeattr(gdc.zmax,'zmax',10); 
+            mergeattr(JSON.stringify(gdc.scl),'scl',defaultScale);                                             
         }
         else if(cd[0].t.type==='bar'){
             mergeattr(gdc.type,'type','bar');
