'use strict';
/* jshint camelcase: false */

// ---global functions not yet namespaced
/* global setFileAndCommentsSize:false */

// ---external global dependencies
/* global Promise:false, d3:false */


var Plotly = require('./plotly'),
    m4FromQuat = require('gl-mat4/fromQuat'),
    isNumeric = require('./isnumeric');

var plots = module.exports = {};
// Most of the generic plotting functions get put into Plotly.Plots,
// but some - the ones we want 3rd-party developers to use - go directly
// into Plotly. These are:
//   plot
//   restyle
//   relayout

// allTypes and getModule are used for the graph_reference app as well as plotting
var modules = plots.modules = {},
    allTypes = plots.allTypes = [],
    allCategories = plots.allCategories = {};

/**
 * plots.register: register a module as the handler for a trace type
 *
 * _module: (object) the module that will handle plotting this trace type
 * thisType: (string)
 * categoriesIn: (array of strings) all the categories this type is in,
 *     tested by calls: Plotly.Plots.traceIs(trace, oneCategory)
 */
plots.register = function(_module, thisType, categoriesIn) {
    if(modules[thisType]) {
        throw new Error('type ' + thisType + ' already registered');
    }

    var categoryObj = {};
    for(var i = 0; i < categoriesIn.length; i++) {
        categoryObj[categoriesIn[i]] = true;
        allCategories[categoriesIn[i]] = true;
    }

    modules[thisType] = {
        module: _module,
        categories: categoryObj
    };

    allTypes.push(thisType);
};

function getModuleObj(traceType) {
    if(typeof traceType === 'object') traceType = traceType.type;
    return modules[traceType];
}

plots.getModule = function(trace) {
    if(trace.r !== undefined) {
        console.log('Oops, tried to put a polar trace ' +
            'on an incompatible graph of cartesian ' +
            'data. Ignoring this dataset.', trace
        );
        return false;
    }

    var _module = getModuleObj(trace);
    if(!_module) return false;
    return _module.module;
};


/**
 * plots.traceIs: is this trace type in this category?
 *
 * traceType: a trace (object) or trace type (string)
 * category: a category (string)
 */
plots.traceIs = function traceIs(traceType, category) {
    if(traceType.type === 'various') return false;  // FIXME

    var _module = getModuleObj(traceType);

    if(!_module) {
        console.warn('unrecognized trace type');
        _module = modules[plots.attributes.type.dflt];
    }
    if(!allCategories[category]) console.warn('unrecognized category ' + category);

    return !!_module.categories[category];
};

plots.subplotsRegistry = {
    gl3d: {
        attr: 'scene',
        idRegex: /^scene[0-9]*$/
    },
    geo: {
        attr: 'geo',
        idRegex: /^geo[0-9]*$/
    }
};

plots.getSubplotIds = function getSubplotIds(layout, type) {
    var idRegex = plots.subplotsRegistry[type].idRegex,
        layoutKeys = Object.keys(layout),
        subplotIds = [],
        layoutKey;

    for(var i = 0; i < layoutKeys.length; i++) {
        layoutKey = layoutKeys[i];
        if(idRegex.test(layoutKey)) subplotIds.push(layoutKey);
    }

    return subplotIds;
};

plots.getSubplotIdsInData = function getSubplotsInData(data, type) {
    var attr = plots.subplotsRegistry[type].attr,
        subplotIds = [],
        trace;

    for (var i = 0; i < data.length; i++) {
        trace = data[i];
        if(Plotly.Plots.traceIs(trace, type) && subplotIds.indexOf(trace[attr])===-1) {
            subplotIds.push(trace[attr]);
        }
    }

    return subplotIds;
};

plots.getSubplotData = function getSubplotData(data, type, subplotId) {
    var attr = plots.subplotsRegistry[type].attr,
        subplotData = [],
        trace;

    for(var i = 0; i < data.length; i++) {
        trace = data[i];
        if(trace[attr] === subplotId) subplotData.push(trace);
    }

    return subplotData;
};

// new workspace tab. Perhaps this goes elsewhere, a workspace-only file???
plots.newTab = function(divid, layout) {
    Plotly.ToolPanel.makeMenu(document.getElementById(divid));
    var config = {
        workspace: true,
        editable: true,
        autosizable: true,
        scrollZoom: true,
        showLink: false,
        setBackground: 'opaque'
    };
    return Plotly.plot(divid, [], layout, config);
};

// in some cases the browser doesn't seem to know how big
// the text is at first, so it needs to draw it,
// then wait a little, then draw it again
plots.redrawText = function(divid) {
    var gd = (typeof divid === 'string') ?
        document.getElementById(divid) : divid;

    // doesn't work presently (and not needed) for polar or 3d
    if(gd._fullLayout._hasGL3D || (gd.data && gd.data[0] && gd.data[0].r)) {
        return;
    }

    return new Promise(function(resolve) {
        setTimeout(function(){
            Plotly.Annotations.drawAll(gd);
            Plotly.Legend.draw(gd, gd._fullLayout.showlegend);
            (gd.calcdata||[]).forEach(function(d){
                if(d[0]&&d[0].t&&d[0].t.cb) d[0].t.cb();
            });
            resolve(plots.previousPromises(gd));
        },300);
    });
};

// where and how the background gets set can be overridden by context
// so we define the default (plotlyjs) behavior here
function defaultSetBackground(gd, bgColor) {
    try {
        gd._fullLayout._paper.style('background', bgColor);
    }
    catch(e) { console.log(e); }
}

function opaqueSetBackground(gd, bgColor) {
    gd._fullLayout._paperdiv.style('background', 'white');
    defaultSetBackground(gd, bgColor);
}

// this will be transfered over to gd and overridden by
// config args to Plotly.plot
// the defaults are the appropriate settings for plotly.js,
// so we get the right experience without any config argument
plots.defaultConfig = {
    staticPlot: false, // no interactivity, for export or image generation
    workspace: false, // we're in the workspace, so need toolbar etc TODO describe functionality instead?
    editable: false, // we can edit titles, move annotations, etc
    autosizable: false, // plot will respect layout.autosize=true and infer its container size
    fillFrame: false, // if we DO autosize, do we fill the container or the screen?
    scrollZoom: false, // mousewheel or two-finger scroll zooms the plot
    showTips: true, // new users see some hints about interactivity
    showLink: true, // link to open this plot in plotly
    sendData: true, // if we show a link, does it contain data or just link to a plotly file?
    displayModeBar: 'hover', // display the modebar (true, false, or 'hover')
    displaylogo: true, // add the plotly logo on the end of the modebar
    plot3dPixelRatio: 2, // increase the pixel ratio for 3D plot images
    setBackground: defaultSetBackground // fn to add the background color to a different container
                                        // or 'opaque' to ensure there's white behind it
};

function setPlotContext(gd, config) {
    if(!gd._context) gd._context = $.extend({}, plots.defaultConfig);
    var context = gd._context;

    if(config) {
        Object.keys(config).forEach(function(key) {
            if(key in context) {
                if(key === 'setBackground' && config[key] === 'opaque') {
                    context[key] = opaqueSetBackground;
                }
                else context[key] = config[key];
            }
        });

        // cause a remake of the modebar any time we change context
        if(gd._fullLayout && gd._fullLayout._modebar) {
            delete gd._fullLayout._modebar;
        }
    }

    //staticPlot forces a bunch of others:
    if(context.staticPlot) {
        context.workspace = false;
        context.editable = false;
        context.autosizable = false;
        context.scrollZoom = false;
        context.showTips = false;
        context.showLink = false;
        context.displayModeBar = false;
    }
}

// the 'view in plotly' and source links - note that now plot() calls this
// so it can regenerate whenever it replots
plots.addLinks = function(gd) {
    var fullLayout = gd._fullLayout;
    var linkContainer = fullLayout._paper.selectAll('text.js-plot-link-container').data([0]);

    linkContainer.enter().append('text')
        .classed('js-plot-link-container',true)
        .style({
            'font-family':'"Open Sans",Arial,sans-serif',
            'font-size':'12px',
            'fill': Plotly.Color.defaultLine,
            'pointer-events': 'all'
        })
        .each(function(){
            var links = d3.select(this);
            links.append('tspan').classed('js-link-to-tool',true);
            links.append('tspan').classed('js-link-spacer',true);
            links.append('tspan').classed('js-sourcelinks',true);
        });

    // The text node inside svg
    var text = linkContainer.node(),
        attrs = {
            y: fullLayout._paper.attr('height') - 9
        };

    // If text's width is bigger than the layout
    // IE doesn't like getComputedTextLength if an element
    // isn't visible, which it (sometimes?) isn't
    // apparently offsetParent is null for invisibles.
    // http://stackoverflow.com/questions/19669786/check-if-element-is-visible-in-dom
    if (text && text.offsetParent &&
            text.getComputedTextLength() >= (fullLayout.width - 20)) {
        // Align the text at the left
        attrs['text-anchor'] = 'start';
        attrs.x = 5;
    } else {
        // Align the text at the right
        attrs['text-anchor'] = 'end';
        attrs.x = fullLayout._paper.attr('width') - 7;
    }

    linkContainer.attr(attrs);


    var toolspan = linkContainer.select('.js-link-to-tool'),
        spacespan = linkContainer.select('.js-link-spacer'),
        sourcespan = linkContainer.select('.js-sourcelinks');

    // data source links
    Plotly.Lib.showSources(gd);

    // 'view in plotly' link for embedded plots
    if(gd._context.showLink) positionPlayWithData(gd,toolspan);

    // separator if we have both sources and tool link
    spacespan.text((toolspan.text() && sourcespan.text()) ? ' - ' : '');
};

/**
 * Add or modify a margin requst object by name. Margins in pixels.
 *
 * This allows us to have multiple modules request space in the plot without
 * conflicts. For example:
 *
 * adjustReservedMargins(gd, 'themeBar', {left: 200})
 *
 * ... will idempotent-ly set the left margin to 200 for themeBar.
 *
 * @param gd
 * @param {String} marginName
 * @param {Object} margins
 * @returns {Object}
 */
plots.adjustReservedMargins = function (gd, marginName, margins) {
    var margin;
    gd._boundingBoxMargins = gd._boundingBoxMargins || {};
    gd._boundingBoxMargins[marginName] = {};
    ['left', 'right', 'top', 'bottom'].forEach(function(key) {
        margin = margins[key] || 0;
        gd._boundingBoxMargins[marginName][key] = margin;
    });
    return gd._boundingBoxMargins;
};

// note that now this function is only adding the brand in
// iframes and 3rd-party apps
function positionPlayWithData(gd,container){
    container.text('');
    var link = container.append('a')
        .attr({
            'xlink:xlink:href': '#',
            'class': 'link--impt link--embedview',
            'font-weight':'bold'
        })
        .text((Plotly.LINKTEXT || 'Play with this data!') +
              ' ' + String.fromCharCode(187));

    if(gd._context.sendData) {
        link.on('click',function(){
            $(gd).trigger('plotly_beforeexport');

            var baseUrl = (window.PLOTLYENV && window.PLOTLYENV.BASE_URL) || 'https://plot.ly';

            var hiddenform = $(
                '<div id="hiddenform" style="display:none;">' +
                '<form action="' + baseUrl + '/external" ' +
                    'method="post" target="_blank">'+
                '<input type="text" name="data" /></form></div>'
            ).appendTo(gd);

            hiddenform.find('input').val(plots.graphJson(gd,false,'keepdata'));
            hiddenform.find('form').submit();
            hiddenform.remove();

            $(gd).trigger('plotly_afterexport');
            return false;
        });
    }
    else {
        var path=window.location.pathname.split('/');
        link.attr({
            'xlink:xlink:show': 'new',
            'xlink:xlink:href': '/'+path[1]+'/'+path[2].split('.')[0]
        });
    }
}

// ----------------------------------------------------
// Main plot-creation function. Note: will call makePlotFramework
// if necessary to create the framework
// ----------------------------------------------------
// inputs:
//      gd - the id or DOM element of the graph container div
//      data - array of traces, containing the data and display
//          information for each trace
//      layout - object describing the overall display of the plot,
//          all the stuff that doesn't pertain to any individual trace
Plotly.plot = function(gd, data, layout, config) {
    Plotly.Lib.markTime('in plot');

    // Get the container div: we store all variables for this plot as
    // properties of this div
    // some callers send this in by dom element, others by id (string)
    if(typeof gd === 'string') gd = document.getElementById(gd);

    var okToPlot = $(gd).triggerHandler('plotly_beforeplot', [data, layout, config]);
    if(okToPlot===false) return;

    // if there's no data or layout, and this isn't yet a plotly plot
    // container, log a warning to help plotly.js users debug
    if(!data && !layout && !Plotly.Lib.isPlotDiv(gd)) {
        console.log('Warning: calling Plotly.plot as if redrawing ' +
            'but this container doesn\'t yet have a plot.', gd);
    }

    // transfer configuration options to gd until we move over to
    // a more OO like model
    setPlotContext(gd, config);

    if(!layout) layout = {};

    // hook class for plots main container (in case of plotly.js
    // this won't be #embedded-graph or .js-tab-contents)
    d3.select(gd).classed('js-plotly-plot',true);

    // off-screen getBoundingClientRect testing space,
    // in #js-plotly-tester (and stored as gd._tester)
    // so we can share cached text across tabs
    Plotly.Drawing.makeTester(gd);

    // collect promises for any async actions during plotting
    // any part of the plotting code can push to gd._promises, then
    // before we move to the next step, we check that they're all
    // complete, and empty out the promise list again.
    gd._promises = [];

    // if there is already data on the graph, append the new data
    // if you only want to redraw, pass a non-array for data
    var graphwasempty = ((gd.data||[]).length===0 && Array.isArray(data));
    if(Array.isArray(data)) {
        cleanData(data, gd.data);

        if(graphwasempty) gd.data=data;
        else gd.data.push.apply(gd.data,data);

        // for routines outside graph_obj that want a clean tab
        // (rather than appending to an existing one) gd.empty
        // is used to determine whether to make a new tab
        gd.empty=false;
    }

    if(!gd.layout || graphwasempty) gd.layout = cleanLayout(layout);

    // if the user is trying to drag the axes, allow new data and layout
    // to come in but don't allow a replot.
    if(gd._dragging) {
        // signal to drag handler that after everything else is done
        // we need to replot, because something has changed
        gd._replotPending = true;
        return;
    } else {
        // we're going ahead with a replot now
        gd._replotPending = false;
    }

    plots.supplyDefaults(gd);

    // Polar plots
    if(data && data[0] && data[0].r) return plotPolar(gd, data, layout);

    if(gd._context.editable) Plotly.ToolPanel.tweakMenu(gd);

    // so we don't try to re-call Plotly.plot from inside
    // legend and colorbar, if margins changed
    gd._replotting = true;
    var hasData = gd._fullData.length>0;

    // Make or remake the framework (ie container and axes) if we need to
    // note: if they container already exists and has data,
    //  the new layout gets ignored (as it should)
    //  but if there's no data there yet, it's just a placeholder...
    //  then it should destroy and remake the plot
    if (hasData) {
        var subplots = Plotly.Axes.getSubplots(gd).join(''),
            oldSubplots = Object.keys(gd._fullLayout._plots || {}).join('');

        if(gd.framework!==makePlotFramework || graphwasempty || (oldSubplots!==subplots)) {
            gd.framework = makePlotFramework;
            makePlotFramework(gd);
        }
    }
    else if(graphwasempty) makePlotFramework(gd);

    // enable or disable formatting buttons
    $(gd).find('.data-only').attr('disabled', !hasData);

    var fullLayout = gd._fullLayout;

    // prepare the data and find the autorange

    // generate calcdata, if we need to
    // to force redoing calcdata, just delete it before calling Plotly.plot
    var recalc = !gd.calcdata || gd.calcdata.length!==(gd.data||[]).length;
    if(recalc) doCalcdata(gd);

    // in case it has changed, attach fullData traces to calcdata
    for (var i = 0; i < gd.calcdata.length; i++) {
        gd.calcdata[i][0].trace = gd._fullData[i];
    }

    /*
     * start async-friendly code - now we're actually drawing things
     */

    var oldmargins = JSON.stringify(fullLayout._size);

    // draw anything that can affect margins.
    // currently this is legend and colorbars
    function marginPushers() {
        var calcdata = gd.calcdata;
        var i, cd, trace;

        Plotly.Legend.draw(gd, fullLayout.showlegend ||
            (gd.calcdata.length>1 && fullLayout.showlegend!==false));

        for (i = 0; i < calcdata.length; i++) {
            cd = calcdata[i];
            trace = cd[0].trace;
            if (trace.visible !== true || !trace._module.colorbar) {
                plots.autoMargin(gd, 'cb'+trace.uid);
            }
            else trace._module.colorbar(gd, cd);
        }

        doAutoMargin(gd);
        return plots.previousPromises(gd);
    }

    function marginPushersAgain(){
        // in case the margins changed, draw margin pushers again
        var seq = JSON.stringify(fullLayout._size)===oldmargins ?
            [] : [marginPushers, layoutStyles];
        return Plotly.Lib.syncOrAsync(seq.concat(Plotly.Fx.init),gd);
    }

    function positionAndAutorange(){
        var i, j, subplots, subplotInfo, modules, module;

        if(recalc) {
            // position and range calculations for traces that
            // depend on each other ie bars (stacked or grouped)
            // and boxes (grouped) push each other out of the way
            subplots = Plotly.Axes.getSubplots(gd);
            modules = gd._modules;
            for (i = 0; i < subplots.length; i++) {
                subplotInfo = gd._fullLayout._plots[subplots[i]];
                for (j = 0; j < modules.length; j++) {
                    module = modules[j];
                    if (module.setPositions) {
                        module.setPositions(gd, subplotInfo);
                    }
                }
            }

            Plotly.Lib.markTime('done with bar/box adjustments');

            // calc and autorange for errorbars
            Plotly.ErrorBars.calc(gd);
            Plotly.Lib.markTime('done Plotly.ErrorBars.calc');

            // TODO: autosize extra for text markers
            return Plotly.Lib.syncOrAsync([
                Plotly.Shapes.calcAutorange,
                Plotly.Annotations.calcAutorange,
                doAutoRange
            ], gd);
        }
    }

    function doAutoRange(){
        var axList = Plotly.Axes.list(gd, '', true);
        for (var i = 0; i < axList.length; i++) {
            Plotly.Axes.doAutoRange(axList[i]);
        }
    }

    function drawAxes() {
        // draw ticks, titles, and calculate axis scaling (._b, ._m)
        return Plotly.Axes.doTicks(gd, 'redraw');
    }

    function drawData(){
        // Now plot the data
        var calcdata = gd.calcdata,
            subplots = Plotly.Axes.getSubplots(gd),
            modules = gd._modules;

        var i, j, cd, trace, uid, subplot, subplotInfo,
            cdSubplot, cdError, cdModule, module;

        function getCdSubplot(calcdata, subplot) {
            var cdSubplot = [];
            var i, cd, trace;
            for (i = 0; i < calcdata.length; i++) {
                cd = calcdata[i];
                trace = cd[0].trace;
                if (trace.xaxis+trace.yaxis === subplot) cdSubplot.push(cd);
            }
            return cdSubplot;
        }

        function getCdModule(cdSubplot, module) {
            var cdModule = [];
            var i, cd, trace;
            for (i = 0; i < cdSubplot.length; i++) {
                cd = cdSubplot[i];
                trace = cd[0].trace;
                if (trace._module===module && trace.visible===true) cdModule.push(cd);
            }
            return cdModule;
        }

        // clean up old scenes that no longer have associated data
        // will this be a performance hit?
        if(gd._fullLayout._hasGL3D) plot3D(gd);
    
        // ... until subplot of different type play better together
        if(gd._fullLayout._hasGeo) plotGeo(gd);

        // in case of traces that were heatmaps or contour maps
        // previously, remove them and their colorbars explicitly
        for (i = 0; i < calcdata.length; i++) {
            cd = calcdata[i];
            trace = cd[0].trace;
            if (trace.visible !== true || !trace._module.colorbar) {
                uid = trace.uid;
                fullLayout._paper.selectAll('.hm'+uid+',.contour'+uid+',.cb'+uid+',#clip'+uid)
                    .remove();
            }
        }

        for (i = 0; i < subplots.length; i++) {
            subplot = subplots[i];
            subplotInfo = gd._fullLayout._plots[subplot];
            cdSubplot = getCdSubplot(calcdata, subplot);
            cdError = [];

            // remove old traces, then redraw everything
            // TODO: use enter/exit appropriately in the plot functions
            // so we don't need this - should sometimes be a big speedup
            subplotInfo.plot.selectAll('g.trace').remove();

            for(j = 0; j < modules.length; j++) {
                module = modules[j];
                if(!module.plot) return;

                // plot all traces of this type on this subplot at once
                cdModule = getCdModule(cdSubplot, module);
                module.plot(gd, subplotInfo, cdModule);
                Plotly.Lib.markTime('done ' + (cdModule[0] && cdModule[0][0].trace.type));

                // collect the traces that may have error bars
                if(cdModule[0] && cdModule[0][0].trace && plots.traceIs(cdModule[0][0].trace, 'errorBarsOK')) {
                    cdError = cdError.concat(cdModule);
                }
            }

            // finally do all error bars at once
            Plotly.ErrorBars.plot(gd, subplotInfo, cdError);
            Plotly.Lib.markTime('done ErrorBars');
        }

        // now draw stuff not on subplots (ie, pies)
        // TODO: gotta be a better way to handle this
        var cdPie = getCdModule(calcdata, Plotly.Pie);
        if(cdPie.length) Plotly.Pie.plot(gd, cdPie);

        // styling separate from drawing
        plots.style(gd);
        Plotly.Lib.markTime('done plots.style');

        // show annotations and shapes
        Plotly.Shapes.drawAll(gd);
        Plotly.Annotations.drawAll(gd);

        // source links
        plots.addLinks(gd);

        return plots.previousPromises(gd);
    }

    function cleanUp(){
        // now we're REALLY TRULY done plotting...
        // so mark it as done and let other procedures call a replot
        gd._replotting = false;
        Plotly.Lib.markTime('done plot');
        $(gd).trigger('plotly_afterplot');
    }

    var donePlotting = Plotly.Lib.syncOrAsync([
        plots.previousPromises,
        marginPushers,
        layoutStyles,
        marginPushersAgain,
        positionAndAutorange,
        drawAxes,
        drawData
    ], gd, cleanUp);

    // even if everything we did was synchronous, return a promise
    // so that the caller doesn't care which route we took
    return (donePlotting && donePlotting.then) ?
        donePlotting : Promise.resolve();
};

function plot3D(gd) {
    var fullLayout = gd._fullLayout,
        fullData = gd._fullData,
        sceneIds = plots.getSubplotIds(fullLayout, 'gl3d');

    var i, sceneId, fullSceneData, scene, sceneOptions;

    fullLayout._paperdiv.style({
        width: fullLayout.width + 'px',
        height: fullLayout.height + 'px'
    });

    gd._context.setBackground(gd, fullLayout.paper_bgcolor);

    for (i = 0; i < sceneIds.length; i++) {
        sceneId = sceneIds[i];
        fullSceneData = plots.getSubplotData(fullData, 'gl3d', sceneId);
        scene = fullLayout[sceneId]._scene;  // ref. to corresp. Scene instance

        // If Scene is not instantiated, create one!
        if(scene === undefined) {
            sceneOptions = {
                container: gd.querySelector('.gl-container'),
                id: sceneId,
                staticPlot: gd._context.staticPlot,
                plot3dPixelRatio: gd._context.plot3dPixelRatio
            };
            scene = new Plotly.Scene(sceneOptions, fullLayout);
            fullLayout[sceneId]._scene = scene;  // set ref to Scene instance
        }

        scene.plot(fullSceneData, fullLayout, gd.layout);  // takes care of business
    }
}

function plotGeo(gd) {
    var fullLayout = gd._fullLayout,
        fullData = gd._fullData,
        geoIds = plots.getSubplotIds(fullLayout, 'geo');

    var i, geoId, fullGeoData, geo;

    // if plotlyjs-geo-assets-bundle is not included,
    // initialize object to keep reference to every loaded topojsons
    if(window.PlotlyGeoAssets === undefined) {
        window.PlotlyGeoAssets = { topojsons : {} };
    }

    for (i = 0; i < geoIds.length; i++) {
        geoId = geoIds[i];
        fullGeoData = plots.getSubplotData(fullData, 'geo', geoId);
        geo = fullLayout[geoId]._geo;

        // If geo is not instantiated, create one!
        if(geo === undefined) {
            geo = new Plotly.Geo(
                {
                    id: geoId,
                    container: fullLayout._geocontainer.node()
                },
                fullLayout
            );
            fullLayout[geoId]._geo = geo;
        }

        geo.plot(fullGeoData, fullLayout);
    }
}

function plotPolar(gd, data, layout) {
    // build or reuse the container skeleton
    var plotContainer = d3.select(gd).selectAll('.plot-container')
        .data([0]);
    plotContainer.enter()
        .insert('div', ':first-child')
        .classed('plot-container plotly', true);
    var paperDiv = plotContainer.selectAll('.svg-container')
        .data([0]);
    paperDiv.enter().append('div')
        .classed('svg-container',true)
        .style('position','relative');

    // empty it everytime for now
    paperDiv.html('');

    // fulfill gd requirements
    if(data) gd.data = data;
    if(layout) gd.layout = layout;
    Plotly.micropolar.manager.fillLayout(gd);

    if(gd._fullLayout.autosize === 'initial' && gd._context.autosizable) {
        plotAutoSize(gd,{});
        gd._fullLayout.autosize = layout.autosize = true;
    }
    // resize canvas
    paperDiv.style({
        width: gd._fullLayout.width + 'px',
        height: gd._fullLayout.height + 'px'
    });

    // instantiate framework
    gd.framework = Plotly.micropolar.manager.framework(gd);

    // plot
    gd.framework({data: gd.data, layout: gd.layout}, paperDiv.node());

    // set undo point
    gd.framework.setUndoPoint();

    // get the resulting svg for extending it
    var polarPlotSVG = gd.framework.svg();

    // editable title
    var opacity = 1;
    var txt = gd._fullLayout.title;
    if(txt === '' || !txt) opacity = 0;
    var placeholderText = 'Click to enter title';

    var titleLayout = function(){
        this.call(Plotly.util.convertToTspans);
        //TODO: html/mathjax
        //TODO: center title
    };

    var title = polarPlotSVG.select('.title-group text')
        .call(titleLayout);

    if(gd._context.editable){
        title.attr({'data-unformatted': txt});
        if(!txt || txt === placeholderText){
            opacity = 0.2;
            title.attr({'data-unformatted': placeholderText})
                .text(placeholderText)
                .style({opacity: opacity})
                .on('mouseover.opacity',function(){
                    d3.select(this).transition().duration(100)
                        .style('opacity',1);
                })
                .on('mouseout.opacity',function(){
                    d3.select(this).transition().duration(1000)
                        .style('opacity',0);
                });
        }

        var setContenteditable = function(){
            this.call(Plotly.util.makeEditable)
                .on('edit', function(text){
                    gd.framework({layout: {title: text}});
                    this.attr({'data-unformatted': text})
                        .text(text)
                        .call(titleLayout);
                    this.call(setContenteditable);
                })
                .on('cancel', function(){
                    var txt = this.attr('data-unformatted');
                    this.text(txt).call(titleLayout);
                });
        };
        title.call(setContenteditable);

        Plotly.ToolPanel.tweakMenu(gd);
    }

    gd._context.setBackground(gd, gd._fullLayout.paper_bgcolor);
    plots.addLinks(gd);

    return Promise.resolve();
}

function cleanLayout(layout) {
    // make a few changes to the layout right away
    // before it gets used for anything
    // backward compatibility and cleanup of nonstandard options
    var i, j;

    if(!layout) layout = {};

    // cannot have (x|y)axis1, numbering goes axis, axis2, axis3...
    if(layout.xaxis1) {
        if(!layout.xaxis) layout.xaxis = layout.xaxis1;
        delete layout.xaxis1;
    }
    if(layout.yaxis1) {
        if(!layout.yaxis) layout.yaxis = layout.yaxis1;
        delete layout.yaxis1;
    }

    var axList = Plotly.Axes.list({_fullLayout:layout});
    for(i = 0; i < axList.length; i++) {
        var ax = axList[i];
        if(ax.anchor && ax.anchor !== 'free') {
            ax.anchor = Plotly.Axes.cleanId(ax.anchor);
        }
        if(ax.overlaying) ax.overlaying = Plotly.Axes.cleanId(ax.overlaying);

        // old method of axis type - isdate and islog (before category existed)
        if(!ax.type) {
            if(ax.isdate) ax.type='date';
            else if(ax.islog) ax.type='log';
            else if(ax.isdate===false && ax.islog===false) ax.type='linear';
        }
        if(ax.autorange==='withzero' || ax.autorange==='tozero') {
            ax.autorange = true;
            ax.rangemode = 'tozero';
        }
        delete ax.islog;
        delete ax.isdate;
        delete ax.categories; // replaced by _categories

        // prune empty domain arrays made before the new nestedProperty
        if(emptyContainer(ax, 'domain')) delete ax.domain;

        // autotick -> tickmode
        if(ax.autotick !== undefined) {
            if(ax.tickmode === undefined) {
                ax.tickmode = ax.autotick ? 'auto' : 'linear';
            }
            delete ax.autotick;
        }
    }

    if(layout.annotations !== undefined && !Array.isArray(layout.annotations)) {
        console.log('annotations must be an array');
        delete layout.annotations;
    }
    var annotationsLen = (layout.annotations || []).length;
    for(i = 0; i < annotationsLen; i++) {
        var ann = layout.annotations[i];
        if(ann.ref) {
            if(ann.ref==='paper') {
                ann.xref = 'paper';
                ann.yref = 'paper';
            }
            else if(ann.ref==='data') {
                ann.xref = 'x';
                ann.yref = 'y';
            }
            delete ann.ref;
        }
        cleanAxRef(ann, 'xref');
        cleanAxRef(ann, 'yref');
    }

    if(layout.shapes !== undefined && !Array.isArray(layout.shapes)) {
        console.log('shapes must be an array');
        delete layout.shapes;
    }
    var shapesLen = (layout.shapes||[]).length;
    for(i = 0; i < shapesLen; i++) {
        var shape = layout.shapes[i];
        cleanAxRef(shape, 'xref');
        cleanAxRef(shape, 'yref');
    }

    var legend = layout.legend;
    if(legend) {
        // check for old-style legend positioning (x or y is +/- 100)
        if(legend.x > 3) {
            legend.x = 1.02;
            legend.xanchor = 'left';
        }
        else if(legend.x < -2) {
            legend.x = -0.02;
            legend.xanchor = 'right';
        }

        if(legend.y > 3) {
            legend.y = 1.02;
            legend.yanchor = 'bottom';
        }
        else if(legend.y < -2) {
            legend.y = -0.02;
            legend.yanchor = 'top';
        }
    }

    /*
     * Moved from rotate -> orbit for dragmode
     */
    if (layout.dragmode === 'rotate') layout.dragmode = 'orbit';

    // cannot have scene1, numbering goes scene, scene2, scene3...
    if(layout.scene1) {
        if(!layout.scene) layout.scene = layout.scene1;
        delete layout.scene1;
    }

    /*
     * Clean up Scene layouts
     */
    var sceneIds = plots.getSubplotIds(layout, 'gl3d');
    var scene, cameraposition, rotation,
        radius, center, mat, eye;
    for (i = 0; i < sceneIds.length; i++) {
        scene = layout[sceneIds[i]];

        /*
         * Clean old Camera coords
         */
        cameraposition = scene.cameraposition;
        if (Array.isArray(cameraposition) && cameraposition[0].length === 4) {
            rotation = cameraposition[0];
            center   = cameraposition[1];
            radius   = cameraposition[2];
            mat = m4FromQuat([], rotation);
            eye = [];
            for (j = 0; j < 3; ++j) {
                eye[j] = center[i] + radius * mat[2 + 4 * j];
            }
            scene.camera = {
                eye: {x: eye[0], y: eye[1], z: eye[2]},
                center: {x: center[0], y: center[1], z: center[2]},
                up: {x: mat[1], y: mat[5], z: mat[9]}
            };
            delete scene.cameraposition;
        }
    }

    // sanitize rgb(fractions) and rgba(fractions) that old tinycolor
    // supported, but new tinycolor does not because they're not valid css
    Plotly.Lib.markTime('finished rest of cleanLayout, starting color');
    Plotly.Color.clean(layout);
    Plotly.Lib.markTime('finished cleanLayout color.clean');

    return layout;
}

function cleanAxRef(container, attr) {
    var valIn = container[attr],
        axLetter = attr.charAt(0);
    if(valIn && valIn !== 'paper') {
        container[attr] = Plotly.Axes.cleanId(valIn, axLetter);
    }
}

function cleanData(data, existingData) {
    // make a few changes to the data right away
    // before it gets used for anything

    /*
     * Enforce unique IDs
     */
    var suids = [], // seen uids --- so we can weed out incoming repeats
        uids = data.concat(Array.isArray(existingData) ? existingData : [])
               .filter( function(trace) { return 'uid' in trace; } )
               .map( function(trace) { return trace.uid; });

    for(var tracei = 0; tracei < data.length; tracei++) {
        var trace = data[tracei];
        // assign uids to each trace and detect collisions.
        if (!('uid' in trace) || suids.indexOf(trace.uid) !== -1) {
            var newUid, i;
            for(i=0; i<100; i++) {
                newUid = Plotly.Lib.randstr(uids);
                if(suids.indexOf(newUid)===-1) break;
            }
            trace.uid = Plotly.Lib.randstr(uids);
            uids.push(trace.uid);
        }
        // keep track of already seen uids, so that if there are
        // doubles we force the trace with a repeat uid to
        // acquire a new one
        suids.push(trace.uid);

        // BACKWARD COMPATIBILITY FIXES

        // use xbins to bin data in x, and ybins to bin data in y
        if(trace.type==='histogramy' && 'xbins' in trace && !('ybins' in trace)) {
            trace.ybins = trace.xbins;
            delete trace.xbins;
        }

        // error_y.opacity is obsolete - merge into color
        if(trace.error_y && 'opacity' in trace.error_y) {
            var dc = Plotly.Color.defaults,
                yeColor = trace.error_y.color ||
                (plots.traceIs(trace, 'bar') ? Plotly.Color.defaultLine : dc[tracei % dc.length]);
            trace.error_y.color = Plotly.Color.addOpacity(
                Plotly.Color.rgb(yeColor),
                Plotly.Color.opacity(yeColor) * trace.error_y.opacity);
            delete trace.error_y.opacity;
        }

        // convert bardir to orientation, and put the data into
        // the axes it's eventually going to be used with
        if('bardir' in trace) {
            if(trace.bardir==='h' && (plots.traceIs(trace, 'bar') ||
                     trace.type.substr(0,9)==='histogram')) {
                trace.orientation = 'h';
                swapXYData(trace);
            }
            delete trace.bardir;
        }

        // now we have only one 1D histogram type, and whether
        // it uses x or y data depends on trace.orientation
        if(trace.type==='histogramy') swapXYData(trace);
        if(trace.type==='histogramx' || trace.type==='histogramy') {
            trace.type = 'histogram';
        }

        // scl->scale, reversescl->reversescale
        if('scl' in trace) {
            trace.colorscale = trace.scl;
            delete trace.scl;
        }
        if('reversescl' in trace) {
            trace.reversescale = trace.reversescl;
            delete trace.reversescl;
        }

        // axis ids x1 -> x, y1-> y
        if(trace.xaxis) trace.xaxis = Plotly.Axes.cleanId(trace.xaxis, 'x');
        if(trace.yaxis) trace.yaxis = Plotly.Axes.cleanId(trace.yaxis, 'y');

        // scene ids scene1 -> scene
        if (trace.scene) {
            trace.scene = Plotly.Gl3dLayout.cleanId(trace.scene);
        }

        if(Array.isArray(trace.textposition)) {
            trace.textposition = trace.textposition.map(cleanTextPosition);
        }
        else if(trace.textposition) {
            trace.textposition = cleanTextPosition(trace.textposition);
        }

        // prune empty containers made before the new nestedProperty
        if(emptyContainer(trace, 'line')) delete trace.line;
        if('marker' in trace) {
            if(emptyContainer(trace.marker, 'line')) delete trace.marker.line;
            if(emptyContainer(trace, 'marker')) delete trace.marker;
        }

        // sanitize rgb(fractions) and rgba(fractions) that old tinycolor
        // supported, but new tinycolor does not because they're not valid css
        Plotly.Lib.markTime('finished rest of cleanData, starting color');
        Plotly.Color.clean(trace);
        Plotly.Lib.markTime('finished cleanData color.clean');
    }
}

// textposition - support partial attributes (ie just 'top')
// and incorrect use of middle / center etc.
function cleanTextPosition(textposition) {
    var posY = 'middle',
        posX = 'center';
    if(textposition.indexOf('top')!==-1) posY = 'top';
    else if(textposition.indexOf('bottom')!==-1) posY = 'bottom';

    if(textposition.indexOf('left')!==-1) posX = 'left';
    else if(textposition.indexOf('right')!==-1) posX = 'right';

    return posY + ' ' + posX;
}

function emptyContainer(outer, innerStr) {
    return (innerStr in outer) &&
        (typeof outer[innerStr] === 'object') &&
        (Object.keys(outer[innerStr]).length === 0);
}

function sanitizeMargins(fullLayout) {
    // polar doesn't do margins...
    if(!fullLayout || !fullLayout.margin) return;

    var width = fullLayout.width,
        height = fullLayout.height,
        margin = fullLayout.margin,
        plotWidth = width - (margin.l + margin.r),
        plotHeight = height - (margin.t + margin.b),
        correction;

    // if margin.l + margin.r = 0 then plotWidth > 0
    // as width >= 10 by supplyDefaults
    // similarly for margin.t + margin.b

    if (plotWidth < 0) {
        correction = (width - 1) / (margin.l + margin.r);
        margin.l = Math.floor(correction * margin.l);
        margin.r = Math.floor(correction * margin.r);
    }

    if (plotHeight < 0) {
        correction = (height - 1) / (margin.t + margin.b);
        margin.t = Math.floor(correction * margin.t);
        margin.b = Math.floor(correction * margin.b);
    }
}

// for use in Plotly.Lib.syncOrAsync, check if there are any
// pending promises in this plot and wait for them
plots.previousPromises = function(gd){
    if((gd._promises||[]).length) {
        return Promise.all(gd._promises)
            .then(function(){ gd._promises=[]; });
    }
};

// convenience function to force a full redraw, mostly for use by plotly.js
Plotly.redraw = function(divid) {
    var gd = (typeof divid === 'string') ?
        document.getElementById(divid) : divid;
    if(!Plotly.Lib.isPlotDiv(gd)) {
        console.log('This element is not a Plotly Plot', divid, gd);
        return;
    }
    gd.calcdata = undefined;
    return Plotly.plot(gd).then(function () {
        $(gd).trigger('plotly_redraw');
    });
};

/**
 * Convenience function to make idempotent plot option obvious to users.
 *
 * @param gd
 * @param {Object[]} data
 * @param {Object} layout
 * @param {Object} config
 */
Plotly.newPlot = function (gd, data, layout, config) {
    Plotly.Plots.purge(gd);
    Plotly.plot(gd, data, layout, config);
};

plots.attributes = {
    type: {
        type: 'enumerated',
        values: allTypes,
        dflt: 'scatter'
    },
    visible: {
        type: 'enumerated',
        values: [true, false, 'legendonly'],
        dflt: true
    },
    showlegend: {
        type: 'boolean',
        dflt: true
    },
    opacity: {
        type: 'number',
        min: 0,
        max: 1,
        dflt: 1
    },
    name: {
        type: 'string'
    },
    xaxis: {
        type: 'axisid',
        dflt: 'x'
    },
    yaxis: {
        type: 'axisid',
        dflt: 'y'
    },
    scene: {
        type: 'sceneid',
        dflt: 'scene'
    },
    geo: {
        type: 'geoid',
        dflt: 'geo'
    },
    uid: {
        type: 'string',
        dflt: ''
    },
    hoverinfo: {
        type: 'flaglist',
        flags: ['x', 'y', 'z', 'text', 'name'],
        extras: ['all', 'none'],
        dflt: 'all'
    }
};

plots.supplyDefaults = function(gd) {
    // fill in default values:
    // gd.data, gd.layout:
    //   are precisely what the user specified
    // gd._fullData, gd._fullLayout:
    //   are complete descriptions of how to draw the plot
    var oldFullLayout = gd._fullLayout || {},
        newFullLayout = gd._fullLayout = {},
        newLayout = gd.layout || {},
        oldFullData = gd._fullData || [],
        newFullData = gd._fullData = [],
        newData = gd.data || [],
        modules = gd._modules = [];

    var i, trace, fullTrace, module, axList, ax;


    // first fill in what we can of layout without looking at data
    // because fullData needs a few things from layout
    plots.supplyLayoutGlobalDefaults(newLayout, newFullLayout);

    // then do the data
    for (i = 0; i < newData.length; i++) {
        trace  = newData[i];

        fullTrace = plots.supplyDataDefaults(trace, i, newFullLayout);
        newFullData.push(fullTrace);

        // DETECT 3D, Cartesian, and Polar
        if(plots.traceIs(fullTrace, 'cartesian')) newFullLayout._hasCartesian = true;
        else if(plots.traceIs(fullTrace, 'gl3d')) newFullLayout._hasGL3D = true;
        else if(plots.traceIs(fullTrace, 'geo')) newFullLayout._hasGeo = true;
        else if('r' in fullTrace) newFullLayout._hasPolar = true;

        module = fullTrace._module;
        if (module && modules.indexOf(module)===-1) modules.push(module);
    }

    // special cases that introduce interactions between traces
    for (i = 0; i < modules.length; i++) {
        module = modules[i];
        if (module.cleanData) module.cleanData(newFullData);
    }

    if (oldFullData.length === newData.length) {
        for (i = 0; i < newFullData.length; i++) {
            relinkPrivateKeys(newFullData[i], oldFullData[i]);
        }
    }

    // finally, fill in the pieces of layout that may need to look at data
    plots.supplyLayoutModuleDefaults(newLayout, newFullLayout, newFullData);

    cleanScenes(newFullLayout, oldFullLayout);

    /*
     * Relink functions and underscore attributes to promote consistency between
     * plots.
     */
    relinkPrivateKeys(newFullLayout, oldFullLayout);

    doAutoMargin(gd);

    // can't quite figure out how to get rid of this... each axis needs
    // a reference back to the DOM object for just a few purposes
    axList = Plotly.Axes.list(gd);
    for (i = 0; i < axList.length; i++) {
        ax = axList[i];
        ax._td = gd;
        ax.setScale();
    }

    // update object references in calcdata
    if ((gd.calcdata || []).length === newFullData.length) {
        for (i = 0; i < newFullData.length; i++) {
            trace = newFullData[i];
            (gd.calcdata[i][0] || {}).trace = trace;
        }
    }
};

function cleanScenes(newFullLayout, oldFullLayout) {
    var oldSceneKey,
        oldSceneKeys = plots.getSubplotIds(oldFullLayout, 'gl3d');

    for (var i = 0; i < oldSceneKeys.length; i++) {
        oldSceneKey = oldSceneKeys[i];
        if(!newFullLayout[oldSceneKey] && !!oldFullLayout[oldSceneKey]._scene) {
            oldFullLayout[oldSceneKey]._scene.destroy();
        }
    }

}

// relink private _keys and keys with a function value from one layout
// (usually cached) to the new fullLayout.
// relink means copying if object is pass-by-value and adding a reference
// if object is pass-by-ref. This prevents deepCopying massive structures like
// a webgl context.
function relinkPrivateKeys(toLayout, fromLayout) {

    var keys = Object.keys(fromLayout),
        j;

    for (var i = 0; i < keys.length; ++i) {
        var k = keys[i];
        if(k.charAt(0)==='_' || typeof fromLayout[k]==='function') {
            // if it already exists at this point, it's something
            // that we recreate each time around, so ignore it
            if(k in toLayout) continue;

            toLayout[k] = fromLayout[k];
        }
        else if (Array.isArray(fromLayout[k]) &&
                 Array.isArray(toLayout[k]) &&
                 fromLayout[k].length &&
                 $.isPlainObject(fromLayout[k][0])) {
            if(fromLayout[k].length !== toLayout[k].length) {
                // this should be handled elsewhere, it causes
                // ambiguity if we try to deal with it here.
                throw new Error('relinkPrivateKeys needs equal ' +
                                'length arrays');
            }

            for(j = 0; j < fromLayout[k].length; j++) {
                relinkPrivateKeys(toLayout[k][j], fromLayout[k][j]);
            }
        }
        else if ($.isPlainObject(fromLayout[k]) &&
                 $.isPlainObject(toLayout[k])) {
            // recurse into objects, but only if they still exist
            relinkPrivateKeys(toLayout[k], fromLayout[k]);
            if (!Object.keys(toLayout[k]).length) delete toLayout[k];
        }
    }
}

plots.supplyDataDefaults = function(traceIn, i, layout) {
    var traceOut = {},
        defaultColor = Plotly.Color.defaults[i % Plotly.Color.defaults.length];

    function coerce(attr, dflt) {
        return Plotly.Lib.coerce(traceIn, traceOut, plots.attributes, attr, dflt);
    }

    // module-independent attributes
    traceOut.index = i;
    var visible = coerce('visible'),
        scene,
        module;

    coerce('type');
    coerce('uid');

    // this is necessary otherwise we lose references to scene objects when
    // the traces of a scene are invisible. Also we handle visible/unvisible
    // differently for 3D cases.
    if (plots.traceIs(traceOut, 'gl3d')) scene = coerce('scene');

    if (plots.traceIs(traceOut, 'geo')) scene = coerce('geo');

    // module-specific attributes --- note: we need to send a trace into
    // the 3D modules to have it removed from the webgl context.
    if (visible || scene) {
        module = plots.getModule(traceOut);
        traceOut._module = module;
    }

    if (module && visible) module.supplyDefaults(traceIn, traceOut, defaultColor, layout);

    if(visible) {
        coerce('name', 'trace '+i);

        coerce('hoverinfo');

        if(!plots.traceIs(traceOut, 'noOpacity')) coerce('opacity');

        if(plots.traceIs(traceOut, 'cartesian')) {
            coerce('xaxis');
            coerce('yaxis');
        }

        if(plots.traceIs(traceOut, 'showLegend')) coerce('showlegend');
    }

    // NOTE: I didn't include fit info at all... for now I think it can stay
    // just in gd.data, as this info isn't involved in creating plots at all,
    // only in pulling back up the fit popover

    // reference back to the input object for convenience
    traceOut._input = traceIn;

    return traceOut;
};

plots.layoutAttributes = {
    font: {
        type: 'font',
        dflt: {
            family: '"Open sans", verdana, arial, sans-serif',
            size: 12,
            color: Plotly.Color.defaultLine
        }
    },
    title: {
        type: 'string',
        dflt: 'Click to enter Plot title'
    },
    titlefont: {type: 'font'},
    autosize: {
        type: 'enumerated',
        // TODO: better handling of 'initial'
        values: [true, false, 'initial']
    },
    width: {
        type: 'number',
        min: 10,
        dflt: 700
    },
    height: {
        type: 'number',
        min: 10,
        dflt: 450
    },
    margin: {
        l: {
            type: 'number',
            min: 0,
            dflt: 80
        },
        r: {
            type: 'number',
            min: 0,
            dflt: 80
        },
        t: {
            type: 'number',
            min: 0,
            dflt: 100
        },
        b: {
            type: 'number',
            min: 0,
            dflt: 80
        },
        pad: {
            type: 'number',
            min: 0,
            dflt: 0
        },
        autoexpand: {
            type: 'boolean',
            dflt: true
        }
    },
    paper_bgcolor: {
        type: 'color',
        dflt: Plotly.Color.background
    },
    plot_bgcolor: {
        // defined here, but set in Axes.supplyLayoutDefaults
        // because it needs to know if there are (2D) axes or not
        type: 'color',
        dflt: Plotly.Color.background
    },
    separators: {
        type: 'string',
        dflt: '.,'
    },
    hidesources: {
        type: 'boolean',
        dflt: false
    },
    smith: {
        // will become a boolean if/when we implement this
        type: 'enumerated',
        values: [false],
        dflt: false
    },
    showlegend: {
        // handled in legend.supplyLayoutDefaults
        // but included here because it's not in the legend object
        type: 'boolean'
    },
    _hasCartesian: {
        type: 'boolean',
        dflt: false
    },
    _hasGL3D: {
        type: 'boolean',
        dflt: false
    },
    _hasGeo: {
        type: 'boolean',
        dflt: false
    }
};

plots.supplyLayoutGlobalDefaults = function(layoutIn, layoutOut) {
    function coerce(attr, dflt) {
        return Plotly.Lib.coerce(layoutIn, layoutOut, plots.layoutAttributes, attr, dflt);
    }

    var globalFont = coerce('font');
    coerce('title');
    coerce('titlefont', {
        family: globalFont.family,
        size: Math.round(globalFont.size * 1.4),
        color: globalFont.color
    });

    var autosize = coerce('autosize',
        (layoutIn.width && layoutIn.height) ? false : 'initial');
    coerce('width');
    coerce('height');

    coerce('margin.l');
    coerce('margin.r');
    coerce('margin.t');
    coerce('margin.b');
    coerce('margin.pad');
    coerce('margin.autoexpand');

    // called in plotAutoSize otherwise
    if (autosize!=='initial') sanitizeMargins(layoutOut);

    coerce('paper_bgcolor');

    coerce('separators');
    coerce('hidesources');
    coerce('smith');
    coerce('_hasCartesian');
    coerce('_hasGL3D');
    coerce('_hasGeo');
};

plots.supplyLayoutModuleDefaults = function(layoutIn, layoutOut, fullData) {
<<<<<<< HEAD
    var moduleLayoutDefaults = ['Axes', 'Legend', 'Annotations', 'Shapes', 'Fx',
                                'Bars', 'Boxes', 'Gl3dLayout', 'Pie'];
=======
    var moduleLayoutDefaults = [
        'Axes', 'Legend', 'Annotations', 'Shapes', 'Fx',
        'Bars', 'Boxes', 'Gl3dLayout', 'GeoLayout'
    ];
>>>>>>> 8f2bb198

    var i, module;

    // don't add a check for 'function in module' as it is better to error out and
    // secure the module API then not apply the default function.
    for(i = 0; i < moduleLayoutDefaults.length; i++) {
        module = moduleLayoutDefaults[i];
        if(Plotly[module]) {
            Plotly[module].supplyLayoutDefaults(layoutIn, layoutOut, fullData);
        }
    }
};

plots.purge = function(gd) {
    // remove all plotly attributes from a div so it can be replotted fresh
    // TODO: these really need to be encapsulated into a much smaller set...

    // note: we DO NOT remove _context because it doesn't change when we insert
    // a new plot, and may have been set outside of our scope.

    // data and layout
    delete gd.data;
    delete gd.layout;
    delete gd._fullData;
    delete gd._fullLayout;
    delete gd.calcdata;
    delete gd.framework;
    delete gd.empty;

    delete gd.fid;

    delete gd.undoqueue; // action queue
    delete gd.undonum;
    delete gd.autoplay; // are we doing an action that doesn't go in undo queue?
    delete gd.changed;

    // these get recreated on Plotly.plot anyway, but just to be safe
    // (and to have a record of them...)
    delete gd._modules;
    delete gd._tester;
    delete gd._testref;
    delete gd._promises;
    delete gd._redrawTimer;
    delete gd._replotting;
    delete gd.firstscatter;
    delete gd.hmlumcount;
    delete gd.hmpixcount;
    delete gd.numboxes;
    delete gd._hoverTimer;
    delete gd._lastHoverTime;
};

function doCalcdata(gd) {
    var axList = Plotly.Axes.list(gd),
        fullData = gd._fullData;

    var i, trace, module, cd;

    var calcdata = gd.calcdata = new Array(fullData.length);

    // extra helper variables
    // firstscatter: fill-to-next on the first trace goes to zero
    gd.firstscatter = true;

    // how many box plots do we have (in case they're grouped)
    gd.numboxes = 0;

    // for calculating avg luminosity of heatmaps
    gd._hmpixcount = 0;
    gd._hmlumcount = 0;

    // delete category list, if there is one, so we start over
    // to be filled in later by ax.d2c
    for (i = 0; i < axList.length; i++) {
        axList[i]._categories = [];
    }

    for (i = 0; i < fullData.length; i++) {
        trace = fullData[i];
        module = trace._module;
        cd = [];

        if (module && trace.visible === true) {
            if (module.calc) cd = module.calc(gd, trace);
        }

        // make sure there is a first point
        // this ensures there is a calcdata item for every trace,
        // even if cartesian logic doesn't handle it
        if (!Array.isArray(cd) || !cd[0]) cd = [{x: false, y: false}];

        // add the trace-wide properties to the first point,
        // per point properties to every point
        // t is the holder for trace-wide properties
        if (!cd[0].t) cd[0].t = {};
        cd[0].trace = trace;

        Plotly.Lib.markTime('done with calcdata for '+i);
        calcdata[i] = cd;
    }
}

plots.style = function(gd) {
    var modulesWithErrorBars = gd._modules.concat(Plotly.ErrorBars),
        i,
        module;

    for (i = 0; i < modulesWithErrorBars.length; i++) {
        module = modulesWithErrorBars[i];
        if (module.style) module.style(gd);
    }
};

/**
 * Wrap negative indicies to their positive counterparts.
 *
 * @param {Number[]} indices An array of indices
 * @param {Number} maxIndex The maximum index allowable (arr.length - 1)
 */
function positivifyIndices(indices, maxIndex) {
    var parentLength = maxIndex + 1,
        positiveIndices = [],
        i,
        index;

    for (i = 0; i < indices.length; i++) {
        index = indices[i];
        if (index < 0) {
            positiveIndices.push(parentLength + index);
        } else {
            positiveIndices.push(index);
        }
    }
    return positiveIndices;
}

/**
 * Ensures that an index array for manipulating gd.data is valid.
 *
 * Intended for use with addTraces, deleteTraces, and moveTraces.
 *
 * @param gd
 * @param indices
 * @param arrayName
 */
function assertIndexArray(gd, indices, arrayName) {
    var i,
        index;

    for (i = 0; i < indices.length; i++) {
        index = indices[i];

        // validate that indices are indeed integers
        if (index !== parseInt(index, 10)) {
            throw new Error('all values in ' + arrayName + ' must be integers');
        }

        // check that all indices are in bounds for given gd.data array length
        if (index >= gd.data.length || index < -gd.data.length) {
            throw new Error(arrayName + ' must be valid indices for gd.data.');
        }

        // check that indices aren't repeated
        if (indices.indexOf(index, i + 1) > -1 ||
                index >= 0 && indices.indexOf(-gd.data.length + index) > -1 ||
                index < 0 && indices.indexOf(gd.data.length + index) > -1) {
            throw new Error('each index in ' + arrayName + ' must be unique.');
        }
    }
}

/**
 * Private function used by Plotly.moveTraces to check input args
 *
 * @param gd
 * @param currentIndices
 * @param newIndices
 */
function checkMoveTracesArgs(gd, currentIndices, newIndices) {

    // check that gd has attribute 'data' and 'data' is array
    if (!Array.isArray(gd.data)) {
        throw new Error('gd.data must be an array.');
    }

    // validate currentIndices array
    if (typeof currentIndices === 'undefined') {
        throw new Error('currentIndices is a required argument.');
    } else if (!Array.isArray(currentIndices)) {
        currentIndices = [currentIndices];
    }
    assertIndexArray(gd, currentIndices, 'currentIndices');

    // validate newIndices array if it exists
    if (typeof newIndices !== 'undefined' && !Array.isArray(newIndices)) {
        newIndices = [newIndices];
    }
    if (typeof newIndices !== 'undefined') {
        assertIndexArray(gd, newIndices, 'newIndices');
    }

    // check currentIndices and newIndices are the same length if newIdices exists
    if (typeof newIndices !== 'undefined' && currentIndices.length !== newIndices.length) {
        throw new Error('current and new indices must be of equal length.');
    }

}
/**
 * A private function to reduce the type checking clutter in addTraces.
 *
 * @param gd
 * @param traces
 * @param newIndices
 */
function checkAddTracesArgs(gd, traces, newIndices) {
    var i,
        value;

    // check that gd has attribute 'data' and 'data' is array
    if (!Array.isArray(gd.data)) {
        throw new Error('gd.data must be an array.');
    }

    // make sure traces exists
    if (typeof traces === 'undefined') {
        throw new Error('traces must be defined.');
    }

    // make sure traces is an array
    if (!Array.isArray(traces)) {
        traces = [traces];
    }

    // make sure each value in traces is an object
    for (i = 0; i < traces.length; i++) {
        value = traces[i];
        if (typeof value !== 'object' || (Array.isArray(value) || value === null)) {
            throw new Error('all values in traces array must be non-array objects');
        }
    }

    // make sure we have an index for each trace
    if (typeof newIndices !== 'undefined' && !Array.isArray(newIndices)) {
        newIndices = [newIndices];
    }
    if (typeof newIndices !== 'undefined' && newIndices.length !== traces.length) {
        throw new Error(
            'if indices is specified, traces.length must equal indices.length'
        );
    }
}

/**
 * A private function to reduce the type checking clutter in spliceTraces.
 * Get all update Properties from gd.data. Validate inputs and outputs.
 * Used by prependTrace and extendTraces
 *
 * @param gd
 * @param update
 * @param indices
 * @param maxPoints
 */
function assertExtendTracesArgs(gd, update, indices, maxPoints) {

    var maxPointsIsObject = $.isPlainObject(maxPoints);

    if (!Array.isArray(gd.data)) {
        throw new Error('gd.data must be an array');
    }
    if (!$.isPlainObject(update)) {
        throw new Error('update must be a key:value object');
    }

    if (typeof indices === 'undefined') {
        throw new Error('indices must be an integer or array of integers');
    }

    assertIndexArray(gd, indices, 'indices');

    for (var key in update) {

        /*
         * Verify that the attribute to be updated contains as many trace updates
         * as indices. Failure must result in throw and no-op
         */
        if (!Array.isArray(update[key]) || update[key].length !== indices.length) {
            throw new Error('attribute ' + key + ' must be an array of length equal to indices array length');
        }

        /*
         * if maxPoints is an object it must match keys and array lengths of 'update' 1:1
         */
        if (maxPointsIsObject &&
            (!(key in maxPoints) || !Array.isArray(maxPoints[key]) ||
             maxPoints[key].length !== update[key].length )) {
                 throw new Error('when maxPoints is set as a key:value object it must contain a 1:1 ' +
                                'corrispondence with the keys and number of traces in the update object');
             }
    }
}

/**
 * A private function to reduce the type checking clutter in spliceTraces.
 *
 * @param {Object|HTMLDivElement} gd
 * @param {Object} update
 * @param {Number[]} indices
 * @param {Number||Object} maxPoints
 * @return {Object[]}
 */
function getExtendProperties (gd, update, indices, maxPoints) {

    var maxPointsIsObject = $.isPlainObject(maxPoints),
        updateProps = [];
    var trace, target, prop, insert, maxp;

    // allow scalar index to represent a single trace position
    if (!Array.isArray(indices)) indices = [indices];

    // negative indices are wrapped around to their positive value. Equivalent to python indexing.
    indices = positivifyIndices(indices, gd.data.length - 1);

    // loop through all update keys and traces and harvest validated data.
    for (var key in update) {

        for (var j = 0; j < indices.length; j++) {

            /*
             * Choose the trace indexed by the indices map argument and get the prop setter-getter
             * instance that references the key and value for this particular trace.
             */
            trace = gd.data[indices[j]];
            prop = Plotly.Lib.nestedProperty(trace, key);

            /*
             * Target is the existing gd.data.trace.dataArray value like "x" or "marker.size"
             * Target must exist as an Array to allow the extend operation to be performed.
             */
            target = prop.get();
            insert = update[key][j];

            if (!Array.isArray(insert)) {
                throw new Error('attribute: ' + key + ' index: ' + j + ' must be an array');
            }
            if (!Array.isArray(target)) {
                throw new Error('cannot extend missing or non-array attribute: ' + key);
            }

            /*
             * maxPoints may be an object map or a scalar. If object select the key:value, else
             * Use the scalar maxPoints for all key and trace combinations.
             */
            maxp = maxPointsIsObject ? maxPoints[key][j] : maxPoints;

            // could have chosen null here, -1 just tells us to not take a window
            if (!isNumeric(maxp)) maxp = -1;

            /*
             * Wrap the nestedProperty in an object containing required data
             * for lengthening and windowing this particular trace - key combination.
             * Flooring maxp mirrors the behaviour of floats in the Array.slice JSnative function.
             */
            updateProps.push({
                prop: prop,
                target: target,
                insert: insert,
                maxp: Math.floor(maxp)
            });
        }
    }

    // all target and insertion data now validated
    return updateProps;
}

/**
 * A private function to keey Extend and Prepend traces DRY
 *
 * @param {Object|HTMLDivElement} gd
 * @param {Object} update
 * @param {Number[]} indices
 * @param {Number||Object} maxPoints
 * @param {Function} lengthenArray
 * @param {Function} spliceArray
 * @return {Object}
 */
function spliceTraces (gd, update, indices, maxPoints, lengthenArray, spliceArray) {

    assertExtendTracesArgs(gd, update, indices, maxPoints);

    var updateProps = getExtendProperties(gd, update, indices, maxPoints),
        remainder = [],
        undoUpdate = {},
        undoPoints = {};
    var target, prop, maxp;

    for (var i = 0; i < updateProps.length; i++) {

        /*
         * prop is the object returned by Lib.nestedProperties
         */
        prop = updateProps[i].prop;
        maxp = updateProps[i].maxp;

        target = lengthenArray(updateProps[i].target, updateProps[i].insert);

        /*
         * If maxp is set within post-extension trace.length, splice to maxp length.
         * Otherwise skip function call as splice op will have no effect anyway.
         */
        if (maxp >= 0 && maxp < target.length) remainder = spliceArray(target, maxp);

        /*
         * to reverse this operation we need the size of the original trace as the reverse
         * operation will need to window out any lengthening operation performed in this pass.
         */
        maxp = updateProps[i].target.length;

        /*
         * Magic happens here! update gd.data.trace[key] with new array data.
         */
        prop.set(target);

        if (!Array.isArray(undoUpdate[prop.astr])) undoUpdate[prop.astr] = [];
        if (!Array.isArray(undoPoints[prop.astr])) undoPoints[prop.astr] = [];

        /*
         * build the inverse update object for the undo operation
         */
        undoUpdate[prop.astr].push(remainder);

        /*
         * build the matching maxPoints undo object containing original trace lengths.
         */
        undoPoints[prop.astr].push(maxp);
    }

    return {update: undoUpdate, maxPoints: undoPoints};
}

/**
 * extend && prepend traces at indices with update arrays, window trace lengths to maxPoints
 *
 * Extend and Prepend have identical APIs. Prepend inserts an array at the head while Extend
 * inserts an array off the tail. Prepend truncates the tail of the array - counting maxPoints
 * from the head, whereas Extend truncates the head of the array, counting backward maxPoints
 * from the tail.
 *
 * If maxPoints is undefined, nonNumeric, negative or greater than extended trace length no
 * truncation / windowing will be performed. If its zero, well the whole trace is truncated.
 *
 * @param {Object|HTMLDivElement} gd The graph div
 * @param {Object} update The key:array map of target attributes to extend
 * @param {Number|Number[]} indices The locations of traces to be extended
 * @param {Number|Object} [maxPoints] Number of points for trace window after lengthening.
 *
 */
Plotly.extendTraces = function extendTraces (gd, update, indices, maxPoints) {

    var undo = spliceTraces(gd, update, indices, maxPoints,

                           /*
                            * The Lengthen operation extends trace from end with insert
                            */
                            function(target, insert) {
                                return target.concat(insert);
                            },

                            /*
                             * Window the trace keeping maxPoints, counting back from the end
                             */
                            function(target, maxPoints) {
                                return target.splice(0, target.length - maxPoints);
                            });

    Plotly.redraw(gd);

    var undoArgs = [gd, undo.update, indices, undo.maxPoints];
    if (Plotly.Queue) {
        Plotly.Queue.add(gd, Plotly.prependTraces, undoArgs, extendTraces, arguments);
    }
};

Plotly.prependTraces  = function prependTraces (gd, update, indices, maxPoints) {

    var undo = spliceTraces(gd, update, indices, maxPoints,

                           /*
                            * The Lengthen operation extends trace by appending insert to start
                            */
                            function(target, insert) {
                                return insert.concat(target);
                            },

                            /*
                             * Window the trace keeping maxPoints, counting forward from the start
                             */
                            function(target, maxPoints) {
                                return target.splice(maxPoints, target.length);
                            });

    Plotly.redraw(gd);

    var undoArgs = [gd, undo.update, indices, undo.maxPoints];
    if (Plotly.Queue) {
        Plotly.Queue.add(gd, Plotly.extendTraces, undoArgs, prependTraces, arguments);
    }
};

/**
 * Add data traces to an existing graph div.
 *
 * @param {Object|HTMLDivElement} gd The graph div
 * @param {Object[]} gd.data The array of traces we're adding to
 * @param {Object[]|Object} traces The object or array of objects to add
 * @param {Number[]|Number} [newIndices=[gd.data.length]] Locations to add traces
 *
 */
Plotly.addTraces = function addTraces (gd, traces, newIndices) {
    var currentIndices = [],
        undoFunc = Plotly.deleteTraces,
        redoFunc = addTraces,
        undoArgs = [gd, currentIndices],
        redoArgs = [gd, traces],  // no newIndices here
        i;

    // all validation is done elsewhere to remove clutter here
    checkAddTracesArgs(gd, traces, newIndices);

    // make sure traces is an array
    if (!Array.isArray(traces)) {
        traces = [traces];
    }

    // add the traces to gd.data (no redrawing yet!)
    for (i = 0; i < traces.length; i += 1) {
        gd.data.push(traces[i]);
    }

    // to continue, we need to call moveTraces which requires currentIndices
    for (i = 0; i < traces.length; i++) {
        currentIndices.push(-traces.length + i);
    }

    // if the user didn't define newIndices, they just want the traces appended
    // i.e., we can simply redraw and be done
    if (typeof newIndices === 'undefined') {
        Plotly.redraw(gd);
        if (Plotly.Queue) Plotly.Queue.add(gd, undoFunc, undoArgs, redoFunc, redoArgs);
        return;
    }

    // make sure indices is property defined
    if (!Array.isArray(newIndices)) {
        newIndices = [newIndices];
    }

    try {

        // this is redundant, but necessary to not catch later possible errors!
        checkMoveTracesArgs(gd, currentIndices, newIndices);
    }
    catch(error) {

        // something went wrong, reset gd to be safe and rethrow error
        gd.data.splice(gd.data.length - traces.length, traces.length);
        throw error;
    }

    // if we're here, the user has defined specific places to place the new traces
    // this requires some extra work that moveTraces will do
    if (Plotly.Queue) Plotly.Queue.startSequence(gd);
    if (Plotly.Queue) Plotly.Queue.add(gd, undoFunc, undoArgs, redoFunc, redoArgs);
    Plotly.moveTraces(gd, currentIndices, newIndices);
    if (Plotly.Queue) Plotly.Queue.stopSequence(gd);
};

/**
 * Delete traces at `indices` from gd.data array.
 *
 * @param {Object|HTMLDivElement} gd The graph div
 * @param {Object[]} gd.data The array of traces we're removing from
 * @param {Number|Number[]} indices The indices
 */
Plotly.deleteTraces = function deleteTraces (gd, indices) {
    var traces = [],
        undoFunc = Plotly.addTraces,
        redoFunc = deleteTraces,
        undoArgs = [gd, traces, indices],
        redoArgs = [gd, indices],
        i,
        deletedTrace;

    // make sure indices are defined
    if (typeof indices === 'undefined') {
        throw new Error('indices must be an integer or array of integers.');
    } else if (!Array.isArray(indices)) {
        indices = [indices];
    }
    assertIndexArray(gd, indices, 'indices');

    // convert negative indices to positive indices
    indices = positivifyIndices(indices, gd.data.length - 1);

    // we want descending here so that splicing later doesn't affect indexing
    indices.sort().reverse();
    for (i = 0; i < indices.length; i += 1) {
        deletedTrace = gd.data.splice(indices[i], 1)[0];
        traces.push(deletedTrace);
    }

    Plotly.redraw(gd);

    if (Plotly.Queue) Plotly.Queue.add(gd, undoFunc, undoArgs, redoFunc, redoArgs);
};

/**
 * Move traces at currentIndices array to locations in newIndices array.
 *
 * If newIndices is omitted, currentIndices will be moved to the end. E.g.,
 * these are equivalent:
 *
 * Plotly.moveTraces(gd, [1, 2, 3], [-3, -2, -1])
 * Plotly.moveTraces(gd, [1, 2, 3])
 *
 * @param {Object|HTMLDivElement} gd The graph div
 * @param {Object[]} gd.data The array of traces we're removing from
 * @param {Number|Number[]} currentIndices The locations of traces to be moved
 * @param {Number|Number[]} [newIndices] The locations to move traces to
 *
 * Example calls:
 *
 *      // move trace i to location x
 *      Plotly.moveTraces(gd, i, x)
 *
 *      // move trace i to end of array
 *      Plotly.moveTraces(gd, i)
 *
 *      // move traces i, j, k to end of array (i != j != k)
 *      Plotly.moveTraces(gd, [i, j, k])
 *
 *      // move traces [i, j, k] to [x, y, z] (i != j != k) (x != y != z)
 *      Plotly.moveTraces(gd, [i, j, k], [x, y, z])
 *
 *      // reorder all traces (assume there are 5--a, b, c, d, e)
 *      Plotly.moveTraces(gd, [b, d, e, a, c])  // same as 'move to end'
 */
Plotly.moveTraces = function moveTraces (gd, currentIndices, newIndices) {
    var newData = [],
        movingTraceMap = [],
        undoFunc = moveTraces,
        redoFunc = moveTraces,
        undoArgs = [gd, newIndices, currentIndices],
        redoArgs = [gd, currentIndices, newIndices],
        i;

    // to reduce complexity here, check args elsewhere
    // this throws errors where appropriate
    checkMoveTracesArgs(gd, currentIndices, newIndices);

    // make sure currentIndices is an array
    currentIndices = Array.isArray(currentIndices) ? currentIndices : [currentIndices];

    // if undefined, define newIndices to point to the end of gd.data array
    if (typeof newIndices === 'undefined') {
        newIndices = [];
        for (i = 0; i < currentIndices.length; i++) {
            newIndices.push(-currentIndices.length + i);
        }
    }

    // make sure newIndices is an array if it's user-defined
    newIndices = Array.isArray(newIndices) ? newIndices : [newIndices];

    // convert negative indices to positive indices (they're the same length)
    currentIndices = positivifyIndices(currentIndices, gd.data.length - 1);
    newIndices = positivifyIndices(newIndices, gd.data.length - 1);

    // at this point, we've coerced the index arrays into predictable forms

    // get the traces that aren't being moved around
    for (i = 0; i < gd.data.length; i++) {

        // if index isn't in currentIndices, include it in ignored!
        if (currentIndices.indexOf(i) === -1) {
            newData.push(gd.data[i]);
        }
    }

    // get a mapping of indices to moving traces
    for (i = 0; i < currentIndices.length; i++) {
        movingTraceMap.push({newIndex: newIndices[i], trace: gd.data[currentIndices[i]]});
    }

    // reorder this mapping by newIndex, ascending
    movingTraceMap.sort(function (a, b) {
        return a.newIndex - b.newIndex;
    });

    // now, add the moving traces back in, in order!
    for (i = 0; i < movingTraceMap.length; i += 1) {
        newData.splice(movingTraceMap[i].newIndex, 0, movingTraceMap[i].trace);
    }

    gd.data = newData;

    Plotly.redraw(gd);

    if (Plotly.Queue) Plotly.Queue.add(gd, undoFunc, undoArgs, redoFunc, redoArgs);
};

// -----------------------------------------------------
// restyle and relayout: these two control all redrawing
// for data (restyle) and everything else (relayout)
// -----------------------------------------------------

// restyle: change styling of an existing plot
// can be called two ways:
// restyle(gd,astr,val[,traces])
//      gd - graph div (dom element)
//      astr - attribute string (like 'marker.symbol')
//      val - value to give this attribute
//      traces - integer or array of integers for the traces
//          to alter (all if omitted)
// relayout(gd,aobj[,traces])
//      aobj - {astr1:val1, astr2:val2...} allows setting
//          multiple attributes simultaneously
// val (or val1, val2... in the object form) can be an array,
//  to apply different values to each trace
// if the array is too short, it will wrap around (useful for
//  style files that want to specify cyclical default values)
Plotly.restyle = function restyle (gd,astr,val,traces) {
    if(typeof gd === 'string') gd = document.getElementById(gd);

    var i, fullLayout = gd._fullLayout,
        aobj = {};
    if(typeof astr === 'string') aobj[astr] = val;
    else if($.isPlainObject(astr)) {
        aobj = astr;
        if(traces===undefined) traces = val; // the 3-arg form
    }
    else {
        console.log('restyle fail',astr,val,traces);
        return;
    }

    if(Object.keys(aobj).length) gd.changed = true;

    if(isNumeric(traces)) traces=[traces];
    else if(!Array.isArray(traces) || !traces.length) {
        traces=gd._fullData.map(function(v,i){ return i; });
    }

    // recalcAttrs attributes need a full regeneration of calcdata
    // as well as a replot, because the right objects may not exist,
    // or autorange may need recalculating
    // in principle we generally shouldn't need to redo ALL traces... that's
    // harder though.
    var recalcAttrs = [
        'mode','visible','type','orientation','fill',
        'histfunc','histnorm','text',
        'x', 'y', 'z',
        'xtype','x0','dx','ytype','y0','dy','xaxis','yaxis',
        'line.width', 'connectgaps',
        'showscale', 'marker.showscale',
        'zauto', 'marker.cauto',
        'autocolorscale', 'marker.autocolorscale',
        'colorscale', 'marker.colorscale',
        'reversescale', 'marker.reversescale',
        'autobinx','nbinsx','xbins','xbins.start','xbins.end','xbins.size',
        'autobiny','nbinsy','ybins','ybins.start','ybins.end','ybins.size',
        'autocontour','ncontours','contours','contours.coloring',
        'error_y','error_y.visible','error_y.value','error_y.type',
        'error_y.traceref','error_y.array','error_y.symmetric',
        'error_y.arrayminus','error_y.valueminus','error_y.tracerefminus',
        'error_x','error_x.visible','error_x.value','error_x.type',
        'error_x.traceref','error_x.array','error_x.symmetric',
        'error_x.arrayminus','error_x.valueminus','error_x.tracerefminus',
        'swapxy','swapxyaxes','orientationaxes',
        'colors', 'values', 'labels', 'label0', 'dlabel', 'sort',
        'insideinfo', 'insideinfo.mode', 'insideinfo.font',
        'outsideinfo', 'outsideinfo.mode', 'outsideinfo.font'
    ];
    for(i = 0; i < traces.length; i++) {
        if(plots.traceIs(gd._fullData[traces[i]], 'box')) {
            recalcAttrs.push('name');
            break;
        }
    }

    // autorangeAttrs attributes need a full redo of calcdata
    // only if an axis is autoranged,
    // because .calc() is where the autorange gets determined
    // TODO: could we break this out as well?
    var autorangeAttrs = [
        'marker', 'marker.size', 'textfont', 'textfont.size','textposition',
        'boxpoints','jitter','pointpos','whiskerwidth','boxmean'
    ];
    // replotAttrs attributes need a replot (because different
    // objects need to be made) but not a recalc
    var replotAttrs = [
        'zmin', 'zmax', 'zauto', 'zsmooth',
        'marker.cmin', 'marker.cmax', 'marker.cauto',
        'contours.start','contours.end','contours.size',
        'contours.showlines',
        'line','line.smoothing','line.shape',
        'error_y.width','error_x.width','error_x.copy_ystyle',
        'marker.maxdisplayed',
        'hole', 'scalegroup', 'domain', 'domain.x', 'domain.y',
        'domain.x[0]', 'domain.x[1]', 'domain.y[0]', 'domain.y[1]',
        'tilt', 'tiltaxis', 'depth', 'direction', 'rotation', 'pull'
    ];
    // these ones show up in restyle because they make more sense
    // in the style box, but they're graph-wide attributes, so set
    // in gd.layout also axis scales and range show up here because
    // we may need to undo them. These all trigger a recalc
    var layoutAttrs = [
        'barmode', 'barnorm','bargap', 'bargroupgap',
        'boxmode', 'boxgap', 'boxgroupgap',
        '?axis.autorange', '?axis.range', '?axis.rangemode' // TODO: this will fail for extra axes
    ];
    // these ones may alter the axis type
    // (at least if the first trace is involved)
    var axtypeAttrs = [
        'type','x','y','x0','y0','orientation','xaxis','yaxis'
    ];

    // flags for which kind of update we need to do
    var docalc = false,
        docalcAutorange = false,
        doplot = false,
        dolayout = false,
        dostyle = false,
        docolorbars = false;
    // copies of the change (and previous values of anything affected)
    // for the undo / redo queue
    var redoit = {},
        undoit = {},
        axlist;

    // for now, if we detect 3D or geo stuff, just re-do the plot
    if(fullLayout._hasGL3D || fullLayout._hasGeo) doplot = true;

    // make a new empty vals array for undoit
    function a0(){ return traces.map(function(){ return undefined; }); }

    // for autoranging multiple axes
    function addToAxlist(axid) {
        var axName = Plotly.Axes.id2name(axid);
        if(axlist.indexOf(axName)===-1) { axlist.push(axName); }
    }
    function autorangeAttr(axName) { return axName+'.autorange'; }
    function rangeAttr(axName) { return axName+'.range'; }

    // for attrs that interact (like scales & autoscales), save the
    // old vals before making the change
    // val=undefined will not set a value, just record what the value was.
    // attr can be an array to set several at once (all to the same val)
    function doextra(cont,attr,val,i) {
        if(Array.isArray(attr)) {
            attr.forEach(function(a){ doextra(cont,a,val,i); });
            return;
        }
        // quit if explicitly setting this elsewhere
        if(attr in aobj) { return; }
        var extraparam = Plotly.Lib.nestedProperty(cont,attr);
        if(!(attr in undoit)) {
            undoit[attr] = a0();
        }
        if(undoit[attr][i]===undefined) {
            undoit[attr][i]=extraparam.get();
        }
        if(val!==undefined) {
            extraparam.set(val);
        }
    }
    var zscl = ['zmin', 'zmax'],
        xbins = ['xbins.start', 'xbins.end', 'xbins.size'],
        ybins = ['ybins.start', 'ybins.end', 'ybins.size'],
        contourAttrs = ['contours.start', 'contours.end', 'contours.size'];

    // now make the changes to gd.data (and occasionally gd.layout)
    // and figure out what kind of graphics update we need to do
    for(var ai in aobj) {
        var vi = aobj[ai],
            cont,
            contFull,
            param;
        redoit[ai] = vi;

        if(layoutAttrs.indexOf(ai.replace(/[xyz]axis[0-9]*/g, '?axis'))!==-1){
            param = Plotly.Lib.nestedProperty(gd.layout, ai);
            undoit[ai] = [param.get()];
            // since we're allowing val to be an array, allow it here too,
            // even though that's meaningless
            param.set(Array.isArray(vi) ? vi[0] : vi);
            // ironically, the layout attrs in restyle only require replot,
            // not relayout
            docalc = true;
            continue;
        }

        // set attribute in gd.data
        undoit[ai] = a0();
        for(i=0; i<traces.length; i++) {
            cont = gd.data[traces[i]];
            contFull = gd._fullData[traces[i]];
            param = Plotly.Lib.nestedProperty(cont,ai);

            // setting bin or z settings should turn off auto
            // and setting auto should save bin or z settings
            if(zscl.indexOf(ai)!==-1) {
                doextra(cont,'zauto',false,i);
            }
            else if(ai === 'colorscale') {
                doextra(cont, 'autocolorscale', false, i);
            }
            else if(ai === 'autocolorscale') {
                doextra(cont, 'colorscale', undefined, i);
            }
            else if(ai === 'marker.colorscale') {
                doextra(cont.marker, 'autocolorscale', false, i);
            }
            else if(ai === 'marker.autocolorscale') {
                doextra(cont.marker, 'colorscale', undefined, i);
            }
            else if(ai==='zauto') {
                doextra(cont,zscl,undefined,i);
            }
            else if(xbins.indexOf(ai)!==-1) {
                doextra(cont,'autobinx',false,i);
            }
            else if(ai==='autobinx') {
                doextra(cont,xbins,undefined,i);
            }
            else if(ybins.indexOf(ai)!==-1) {
                doextra(cont,'autobiny',false,i);
            }
            else if(ai==='autobiny') {
                doextra(cont,ybins,undefined,i);
            }
            else if(contourAttrs.indexOf(ai)!==-1) {
                doextra(cont, 'autocontour', false, i);
            }
            else if(ai==='autocontour') {
                doextra(cont, contourAttrs, undefined, i);
            }
            // heatmaps: setting x0 or dx, y0 or dy,
            // should turn xtype/ytype to 'scaled' if 'array'
            else if(['x0','dx'].indexOf(ai)!==-1 &&
                    contFull.x && contFull.xtype!=='scaled') {
                doextra(cont,'xtype','scaled',i);
            }
            else if(['y0','dy'].indexOf(ai)!==-1 &&
                    contFull.y && contFull.ytype!=='scaled') {
                doextra(cont,'ytype','scaled',i);
            }
            // changing colorbar size modes,
            // make the resulting size not change
            // note that colorbar fractional sizing is based on the
            // original plot size, before anything (like a colorbar)
            // increases the margins
            else if(ai==='colorbar.thicknessmode' && param.get()!==vi &&
                        ['fraction','pixels'].indexOf(vi)!==-1 &&
                        contFull.colorbar) {
                var thicknorm =
                    ['top','bottom'].indexOf(contFull.colorbar.orient)!==-1 ?
                        (fullLayout.height - fullLayout.margin.t - fullLayout.margin.b) :
                        (fullLayout.width - fullLayout.margin.l - fullLayout.margin.r);
                doextra(cont,'colorbar.thickness', contFull.colorbar.thickness *
                    (vi==='fraction' ? 1/thicknorm : thicknorm), i);
            }
            else if(ai==='colorbar.lenmode' && param.get()!==vi &&
                        ['fraction','pixels'].indexOf(vi)!==-1 &&
                        contFull.colorbar) {
                var lennorm =
                    ['top','bottom'].indexOf(contFull.colorbar.orient)!==-1 ?
                        (fullLayout.width - fullLayout.margin.l - fullLayout.margin.r) :
                        (fullLayout.height - fullLayout.margin.t - fullLayout.margin.b);
                doextra(cont,'colorbar.len', contFull.colorbar.len *
                    (vi==='fraction' ? 1/lennorm : lennorm), i);
            }
            else if(ai === 'colorbar.tick0' || ai === 'colorbar.dtick') {
                doextra(cont, 'colorbar.tickmode', 'linear');
            }
            else if(ai === 'colorbar.tickmode') {
                doextra(cont, ['colorbar.tick0', 'colorbar.dtick'], undefined);
            }

            // save the old value
            undoit[ai][i] = param.get();
            // set the new value - if val is an array, it's one el per trace
            // first check for attributes that get more complex alterations
            var swapAttrs = [
                'swapxy','swapxyaxes','orientation','orientationaxes'
            ];
            if(swapAttrs.indexOf(ai)!==-1) {
                // setting an orientation: make sure it's changing
                // before we swap everything else
                if(ai==='orientation') {
                    param.set(Array.isArray(vi) ? vi[i%vi.length] : vi);
                    if(param.get()===undoit[ai][i]) continue;
                }
                // orientationaxes has no value,
                // it flips everything and the axes
                else if(ai==='orientationaxes') {
                    cont.orientation =
                        {v:'h', h:'v'}[contFull.orientation];
                }
                swapXYData(cont);
            }
            // all the other ones, just modify that one attribute
            else param.set(Array.isArray(vi) ? vi[i%vi.length] : vi);

        }

        // swap the data attributes of the relevant x and y axes?
        if(['swapxyaxes','orientationaxes'].indexOf(ai)!==-1) {
            Plotly.Axes.swap(gd, traces);
        }

        // swap hovermode if set to "compare x/y data"
        if (ai === 'orientationaxes') {
            var hovermode = Plotly.Lib.nestedProperty(gd.layout, 'hovermode');
            if (hovermode.get() === 'x') {
                hovermode.set('y');
            } else if (hovermode.get() === 'y') {
                hovermode.set('x');
            }
        }

        // check if we need to call axis type
        if((traces.indexOf(0)!==-1) && (axtypeAttrs.indexOf(ai)!==-1)) {
            Plotly.Axes.clearTypes(gd,traces);
            docalc = true;
        }

        // switching from auto to manual binning or z scaling doesn't
        // actually do anything but change what you see in the styling
        // box. everything else at least needs to apply styles
        if((['autobinx','autobiny','zauto'].indexOf(ai)===-1) ||
                vi!==false) {
            dostyle = true;
        }
        if(['colorbar', 'line'].indexOf(param.parts[0])!==-1 ||
            param.parts[0]==='marker' && param.parts[1]==='colorbar') {
            docolorbars = true;
        }

        if(recalcAttrs.indexOf(ai)!==-1) {
            // major enough changes deserve autoscale, autobin, and
            // non-reversed axes so people don't get confused
            if(['orientation','type'].indexOf(ai)!==-1) {
                axlist = [];
                for(i=0; i<traces.length; i++) {
                    var trace = gd.data[traces[i]];

                    addToAxlist(trace.xaxis||'x');
                    addToAxlist(trace.yaxis||'y');

                    if(astr==='type') {
                        doextra(gd.data[traces[i]],
                            ['autobinx','autobiny'],true,i);
                    }
                }

                doextra(gd.layout, axlist.map(autorangeAttr), true, 0);
                doextra(gd.layout, axlist.map(rangeAttr), [0, 1], 0);
            }
            docalc = true;
        }
        else if(replotAttrs.indexOf(ai)!==-1) doplot = true;
        else if(autorangeAttrs.indexOf(ai)!==-1) docalcAutorange = true;
    }
    // now all attribute mods are done, as are redo and undo
    // so we can save them
    if(Plotly.Queue) {
        Plotly.Queue.add(gd, restyle, [gd, undoit, traces], restyle, [gd, redoit, traces]);
    }

    // do we need to force a recalc?
    var autorangeOn = false;
    Plotly.Axes.list(gd).forEach(function(ax){
        if(ax.autorange) autorangeOn = true;
    });
    if(docalc || dolayout || (docalcAutorange && autorangeOn)) {
        gd.calcdata = undefined;
    }

    // now update the graphics
    // a complete layout redraw takes care of plot and
    var seq;
    if(dolayout) {
        seq = [function changeLayout(){
            var copyLayout = gd.layout;
            gd.layout = undefined;
            return Plotly.plot(gd, '', copyLayout);
        }];
    }
    else if(docalc || doplot || docalcAutorange) {
        seq = [Plotly.plot];
    }
    else {
        plots.supplyDefaults(gd);
        seq = [plots.previousPromises];
        if(dostyle) {
            seq.push(function doStyle(){
                // first see if we need to do arraysToCalcdata
                // call it regardless of what change we made, in case
                // supplyDefaults brought in an array that was already
                // in gd.data but not in gd._fullData previously
                var i, cdi, arraysToCalcdata;
                for(i = 0; i < gd.calcdata.length; i++) {
                    cdi = gd.calcdata[i];
                    arraysToCalcdata = (((cdi[0]||{}).trace||{})._module||{}).arraysToCalcdata;
                    if(arraysToCalcdata) arraysToCalcdata(cdi);
                }
                plots.style(gd);
                if(fullLayout.showlegend) Plotly.Legend.draw(gd);
                return plots.previousPromises(gd);
            });
        }
        if(docolorbars) {
            seq.push(function doColorBars(){
                gd.calcdata.forEach(function(cd) {
                    if((cd[0].t || {}).cb) {
                        var trace = cd[0].trace,
                            cb = cd[0].t.cb;
                        if(plots.traceIs(trace, 'contour')) {
                              cb.line({
                                width: trace.contours.showlines!==false ?
                                    trace.line.width : 0,
                                dash: trace.line.dash,
                                color: trace.contours.coloring==='line' ?
                                    cb._opts.line.color : trace.line.color
                            });
                        }
                        if(plots.traceIs(trace, 'markerColorscale')) {
                            cb.options(trace.marker.colorbar)();
                        }
                        else cb.options(trace.colorbar)();
                    }
                });
                return plots.previousPromises(gd);
            });
        }
    }

    var plotDone = Plotly.Lib.syncOrAsync(seq, gd);

    if(!plotDone || !plotDone.then) plotDone = Promise.resolve();
    return plotDone.then(function(){
        $(gd).trigger('plotly_restyle',
                      $.extend(true, [], [redoit, traces]));
    });
};

// swap all the data and data attributes associated with x and y
function swapXYData(trace) {
    var i;
    Plotly.Lib.swapXYAttrs(trace, ['?', '?0', 'd?', '?bins', 'nbins?', 'autobin?', '?src', 'error_?']);
    if(Array.isArray(trace.z) && Array.isArray(trace.z[0])) {
        if(trace.transpose) delete trace.transpose;
        else trace.transpose = true;
    }
    if(trace.error_x && trace.error_y) {
        var errorY = trace.error_y,
            copyYstyle = ('copy_ystyle' in errorY) ? errorY.copy_ystyle :
                !(errorY.color || errorY.thickness || errorY.width);
        Plotly.Lib.swapXYAttrs(trace, ['error_?.copy_ystyle']);
        if(copyYstyle) {
            Plotly.Lib.swapXYAttrs(trace, ['error_?.color', 'error_?.thickness', 'error_?.width']);
        }
    }
    if(trace.hoverinfo) {
        var hoverInfoParts = trace.hoverinfo.split('+');
        for(i=0; i<hoverInfoParts.length; i++) {
            if(hoverInfoParts[i]==='x') hoverInfoParts[i] = 'y';
            else if(hoverInfoParts[i]==='y') hoverInfoParts[i] = 'x';
        }
        trace.hoverinfo = hoverInfoParts.join('+');
    }
}

// relayout: change layout in an existing plot
// can be called two ways:
// relayout(gd,astr,val)
//      gd - graph div (dom element)
//      astr - attribute string (like 'xaxis.range[0]')
//      val - value to give this attribute
// relayout(gd,aobj)
//      aobj - {astr1:val1, astr2:val2...}
//          allows setting multiple attributes simultaneously
Plotly.relayout = function relayout (gd, astr, val) {
    if(gd.framework && gd.framework.isPolar) return;
    if(typeof gd === 'string') gd = document.getElementById(gd);

    var layout = gd.layout,
        aobj = {},
        dolegend = false,
        doticks = false,
        dolayoutstyle = false,
        doplot = false,
        docalc = false,
        domodebar = false,
        doSceneDragmode = false,
        newkey, axes, keys, xyref, scene, axisAttr;

    if(typeof astr === 'string') aobj[astr] = val;
    else if($.isPlainObject(astr)) aobj = astr;
    else {
        console.log('relayout fail',astr,val);
        return;
    }

    if(Object.keys(aobj).length) gd.changed = true;

    keys = Object.keys(aobj);
    axes = Plotly.Axes.list(gd);

    for(var i=0; i<keys.length; i++) {
        // look for 'allaxes', split out into all axes
        if(keys[i].indexOf('allaxes')===0) {
            for(var j=0; j<axes.length; j++) {
                // in case of 3D the axis are nested within a scene which is held in _id
                scene = axes[j]._id.substr(1);
                axisAttr = (scene.indexOf('scene') !== -1) ? (scene + '.') : '';
                newkey = keys[i].replace('allaxes', axisAttr + axes[j]._name);
                if(!aobj[newkey]) { aobj[newkey] = aobj[keys[i]]; }
            }
            delete aobj[keys[i]];
        }
        // split annotation.ref into xref and yref
        if(keys[i].match(/^annotations\[[0-9-]+\].ref$/)) {
            xyref = aobj[keys[i]].split('y');
            aobj[keys[i].replace('ref','xref')] = xyref[0];
            aobj[keys[i].replace('ref','yref')] = xyref.length===2 ?
                ('y'+xyref[1]) : 'paper';
            delete aobj[keys[i]];
        }
    }

    // copies of the change (and previous values of anything affected)
    // for the undo / redo queue
    var redoit = {},
        undoit = {};

    // for attrs that interact (like scales & autoscales), save the
    // old vals before making the change
    // val=undefined will not set a value, just record what the value was.
    // attr can be an array to set several at once (all to the same val)
    function doextra(attr,val) {
        if(Array.isArray(attr)) {
            attr.forEach(function(a) { doextra(a,val); });
            return;
        }
        // quit if explicitly setting this elsewhere
        if(attr in aobj) return;

        var p = Plotly.Lib.nestedProperty(layout,attr);
        if(!(attr in undoit)) undoit[attr] = p.get();
        if(val!==undefined) p.set(val);
    }

    // for editing annotations or shapes - is it on autoscaled axes?
    function refAutorange(obj, axletter) {
        var axName = Plotly.Axes.id2name(obj[axletter+'ref']||axletter);
        return (gd._fullLayout[axName]||{}).autorange;
    }

    var hw = ['height', 'width'];

    // alter gd.layout
    for(var ai in aobj) {
        var p = Plotly.Lib.nestedProperty(layout,ai),
            vi = aobj[ai],
            plen = p.parts.length,
            // p.parts may end with an index integer if the property is an array
            pend = typeof p.parts[plen-1] === 'string' ? (plen-1) : (plen-2),
            // last property in chain (leaf node)
            pleaf = p.parts[pend],
            // leaf plus immediate parent
            pleafPlus = p.parts[pend - 1] + '.' + pleaf,
            // trunk nodes (everything except the leaf)
            ptrunk = p.parts.slice(0, pend).join('.'),
            parentIn = Plotly.Lib.nestedProperty(gd.layout, ptrunk).get(),
            parentFull = Plotly.Lib.nestedProperty(gd._fullLayout, ptrunk).get();

        redoit[ai] = vi;

        // axis reverse is special - it is its own inverse
        // op and has no flag.
        undoit[ai] = (pleaf === 'reverse') ? vi : p.get();

        // check autosize or autorange vs size and range
        if(hw.indexOf(ai)!==-1) { doextra('autosize', false); }
        else if(ai==='autosize') { doextra(hw, undefined); }
        else if(pleafPlus.match(/^[xyz]axis[0-9]*\.range(\[[0|1]\])?$/)) {
            doextra(ptrunk+'.autorange', false);
        }
        else if(pleafPlus.match(/^[xyz]axis[0-9]*\.autorange$/)) {
            doextra([ptrunk + '.range[0]',ptrunk + '.range[1]'],
                undefined);
        }
        else if(pleafPlus.match(/^aspectratio\.[xyz]$/)) {
            doextra(p.parts[0]+'.aspectmode', 'manual');
        }
        else if(pleafPlus.match(/^aspectmode$/)) {
            doextra([ptrunk + '.x', ptrunk + '.y', ptrunk + '.z'], undefined);
        }
        else if(pleaf === 'tick0' || pleaf === 'dtick') {
            doextra(ptrunk + '.tickmode', 'linear');
        }
        else if(pleaf === 'tickmode') {
            doextra([ptrunk + '.tick0', ptrunk + '.dtick'], undefined);
        }
        // toggling log without autorange: need to also recalculate ranges
        // logical XOR (ie are we toggling log)
        if(pleaf==='type' && ((parentFull.type === 'log') !== (vi === 'log'))) {
            var ax = parentIn;
            if (!ax || !ax.range) {
                doextra(ptrunk+'.autorange', true);
            }
            else if(!parentFull.autorange) {
                var r0 = ax.range[0],
                    r1 = ax.range[1];
                if(vi === 'log') {
                    // if both limits are negative, autorange
                    if(r0 <= 0 && r1 <= 0) {
                        doextra(ptrunk+'.autorange', true);
                    }
                    // if one is negative, set it 6 orders below the other.
                    if(r0 <= 0) r0 = r1/1e6;
                    else if(r1 <= 0) r1 = r0/1e6;
                    // now set the range values as appropriate
                    doextra(ptrunk+'.range[0]', Math.log(r0) / Math.LN10);
                    doextra(ptrunk+'.range[1]', Math.log(r1) / Math.LN10);
                }
                else {
                    doextra(ptrunk+'.range[0]', Math.pow(10, r0));
                    doextra(ptrunk+'.range[1]', Math.pow(10, r1));
                }
            }
            else if(vi === 'log') {
                // just make sure the range is positive and in the right
                // order, it'll get recalculated later
                ax.range = (ax.range[1] > ax.range[0]) ? [1, 2] : [2, 1];
            }
        }

        // handle axis reversal explicitly, as there's no 'reverse' flag
        if(pleaf ==='reverse') {
            if(parentIn.range) parentIn.range.reverse();
            else {
                doextra(ptrunk+'.autorange', true);
                parentIn.range = [1, 0];
            }

            if(parentFull.autorange) docalc = true;
            else doplot = true;
        }
        // send annotation and shape mods one-by-one through Annotations.draw(),
        // don't set via nestedProperty
        // that's because add and remove are special
        else if(p.parts[0] === 'annotations' || p.parts[0] === 'shapes') {
            var objNum = p.parts[1],
                objType = p.parts[0],
                objList = layout[objType] || [],
                objModule = Plotly[Plotly.Lib.titleCase(objType)],
                obji = objList[objNum] || {};
            // if p.parts is just an annotation number, and val is either
            // 'add' or an entire annotation to add, the undo is 'remove'
            // if val is 'remove' then undo is the whole annotation object
            if(p.parts.length === 2) {
                if(aobj[ai] === 'add' || $.isPlainObject(aobj[ai])) {
                    undoit[ai] = 'remove';
                }
                else if(aobj[ai] === 'remove') {
                    if(objNum === -1) {
                        undoit[objType] = objList;
                        delete undoit[ai];
                    }
                    else undoit[ai] = obji;
                }
                else console.log('???', aobj);
            }
            if((refAutorange(obji, 'x') || refAutorange(obji, 'y')) &&
                    !Plotly.Lib.containsAny(ai, ['color', 'opacity', 'align', 'dash'])) {
                docalc = true;
            }
            // TODO: combine all edits to a given annotation / shape into one call
            // as it is we get separate calls for x and y (or ax and ay) on move
            objModule.draw(gd, objNum, p.parts.slice(2).join('.'), aobj[ai]);
            delete aobj[ai];
        }
        // alter gd.layout
        else {
            // check whether we can short-circuit a full redraw
            // 3d or geo at this point just needs to redraw.
            if (p.parts[0].indexOf('scene') === 0) doplot = true;
            else if (p.parts[0].indexOf('geo') === 0) doplot = true;
            else if(p.parts[0].indexOf('legend')!==-1) dolegend = true;
            else if(ai.indexOf('title')!==-1) doticks = true;
            else if(p.parts[0].indexOf('bgcolor')!==-1) dolayoutstyle = true;
            else if(p.parts.length>1 &&
                    Plotly.Lib.containsAny(p.parts[1], ['tick', 'exponent', 'grid', 'zeroline'])) {
                doticks = true;
            }
            else if(ai.indexOf('.linewidth')!==-1 &&
                    ai.indexOf('axis')!==-1) {
                doticks = dolayoutstyle = true;
            }
            else if(p.parts.length>1 && p.parts[1].indexOf('line')!==-1) {
                dolayoutstyle = true;
            }
            else if(p.parts.length>1 && p.parts[1]==='mirror') {
                doticks = dolayoutstyle = true;
            }
            else if(ai==='margin.pad') {
                doticks = dolayoutstyle = true;
            }
            else if(p.parts[0]==='margin' ||
                    p.parts[1]==='autorange' ||
                    p.parts[1]==='rangemode' ||
                    p.parts[1]==='type' ||
                    p.parts[1]==='domain' ||
                    ai.match(/^(bar|box|font)/)) {
                docalc = true;
            }
            /*
             * hovermode and dragmode don't need any redrawing, since they just
             * affect reaction to user input. everything else, assume full replot.
             * height, width, autosize get dealt with below. Except for the case of
             * of subplots - scenes - which require scene.handleDragmode to be called.
             */
            else if(ai==='hovermode') domodebar = true;
            else if (ai === 'dragmode') doSceneDragmode = true;
            else if(['hovermode','dragmode','height',
                    'width','autosize'].indexOf(ai)===-1) {
                doplot = true;
            }

            p.set(vi);
        }
    }
    // now all attribute mods are done, as are
    // redo and undo so we can save them
    if(Plotly.Queue) {
        Plotly.Queue.add(gd, relayout, [gd, undoit], relayout, [gd, redoit]);
    }

    // calculate autosizing - if size hasn't changed,
    // will remove h&w so we don't need to redraw
    if(aobj.autosize) aobj = plotAutoSize(gd,aobj);

    if(aobj.height || aobj.width || aobj.autosize) docalc = true;

    // redraw
    // first check if there's still anything to do
    var ak = Object.keys(aobj),
        seq = [plots.previousPromises];

    if(doplot||docalc) {
        seq.push(function layoutReplot(){
            // force plot() to redo the layout
            gd.layout = undefined;
            // force it to redo calcdata?
            if(docalc) gd.calcdata = undefined;
            // replot with the modified layout
            return Plotly.plot(gd,'',layout);
        });
    }
    else if(ak.length) {
        // if we didn't need to redraw entirely, just do the needed parts
        plots.supplyDefaults(gd);
        if(dolegend) {
            seq.push(function doLegend(){
                Plotly.Legend.draw(gd, gd._fullLayout.showlegend);
                return plots.previousPromises(gd);
            });
        }

        if(dolayoutstyle) seq.push(layoutStyles);

        if(doticks) {
            seq.push(function(){
                Plotly.Axes.doTicks(gd,'redraw');
                plots.titles(gd,'gtitle');
                return plots.previousPromises(gd);
            });
        }
        // this is decoupled enough it doesn't need async regardless
        if(domodebar) Plotly.Fx.modeBar(gd);

        var sceneIds;
        if (doSceneDragmode) {
            sceneIds = plots.getSubplotIds(gd._fullLayout, 'gl3d');
            for (i = 0; i < sceneIds.length; i++) {
                scene = gd._fullLayout[sceneIds[i]]._scene;
                scene.handleDragmode(gd._fullLayout.dragmode);
            }
        }
    }

    var plotDone = Plotly.Lib.syncOrAsync(seq, gd);

    if(!plotDone || !plotDone.then) plotDone = Promise.resolve();
    return plotDone.then(function(){
        $(gd).trigger('plotly_relayout', $.extend(true, {}, redoit));
    });
};

function setGraphContainerScroll(gd) {
    if(!gd || !gd._context || !gd._context.workspace ||
            !gd._fullLayout || gd.tabtype!=='plot' ||
            $(gd).css('display')==='none') {
        return;
    }

    var $graphContainer = $(gd).find('.plot-container'),
        isGraphWiderThanContainer =
            gd._fullLayout.width > parseInt($graphContainer.css('width'),10);

    if (gd._fullLayout.autosize || !isGraphWiderThanContainer) {
        $graphContainer.removeClass('is-fixed-size');
    }
    else if (isGraphWiderThanContainer) {
        $graphContainer.addClass('is-fixed-size');
    }
}

/**
 * Reduce all reserved margin objects to a single required margin reservation.
 *
 * @param {Object} margins
 * @returns {{left: number, right: number, bottom: number, top: number}}
 */
function calculateReservedMargins(margins) {
    var resultingMargin = {left: 0, right: 0, bottom: 0, top: 0},
        marginName;

    if (margins) {
        for (marginName in margins) {
            if (margins.hasOwnProperty(marginName)) {
                resultingMargin.left += margins[marginName].left || 0;
                resultingMargin.right += margins[marginName].right || 0;
                resultingMargin.bottom += margins[marginName].bottom || 0;
                resultingMargin.top += margins[marginName].top || 0;
            }
        }
    }
    return resultingMargin;
}

function plotAutoSize(gd, aobj) {
    var fullLayout = gd._fullLayout,
        reservedMargins = calculateReservedMargins(gd._boundingBoxMargins),
        reservedHeight,
        reservedWidth,
        newheight,
        newwidth;
    if(gd._context.workspace){
        setFileAndCommentsSize(gd);
        var gdBB = fullLayout._container.node().getBoundingClientRect();

        // autosized plot on main site: 5% border on all sides
        reservedWidth = reservedMargins.left + reservedMargins.right;
        reservedHeight = reservedMargins.bottom + reservedMargins.top;
        newwidth = Math.round((gdBB.width - reservedWidth)*0.9);
        newheight = Math.round((gdBB.height - reservedHeight)*0.9);
    }
    else if(gd._context.fillFrame) {
        // embedded in an iframe - just take the full iframe size
        // if we get to this point, with no aspect ratio restrictions
        newwidth = window.innerWidth;
        newheight = window.innerHeight;

        // somehow we get a few extra px height sometimes...
        // just hide it
        document.body.style.overflow = 'hidden';
    }
    else {
        // plotly.js - let the developers do what they want, either
        // provide height and width for the container div,
        // specify size in layout, or take the defaults,
        // but don't enforce any ratio restrictions
        newheight = parseFloat(window.getComputedStyle(gd).height) || fullLayout.height;
        newwidth = parseFloat(window.getComputedStyle(gd).width) || fullLayout.width;
    }

    if(Math.abs(fullLayout.width - newwidth) > 1 ||
            Math.abs(fullLayout.height - newheight) > 1) {
        fullLayout.height = gd.layout.height = newheight;
        fullLayout.width = gd.layout.width = newwidth;
    }
    // if there's no size change, update layout but
    // delete the autosize attr so we don't redraw
    // but can't call layoutStyles for initial autosize
    else if(fullLayout.autosize !== 'initial') {
        delete(aobj.autosize);
        fullLayout.autosize = gd.layout.autosize = true;
    }

    sanitizeMargins(fullLayout);

    return aobj;
}

// check whether to resize a tab (if it's a plot) to the container
plots.resize = function(gd) {
    if(typeof gd === 'string') gd = document.getElementById(gd);

    if(gd._context.workspace) setFileAndCommentsSize(gd);

    if(gd && $(gd).css('display')!=='none') {
        if(gd._redrawTimer) clearTimeout(gd._redrawTimer);
        gd._redrawTimer = setTimeout(function(){
            if ((gd._fullLayout||{}).autosize) {
                // autosizing doesn't count as a change that needs saving
                var oldchanged = gd.changed;
                // nor should it be included in the undo queue
                gd.autoplay = true;
                Plotly.relayout(gd, {autosize: true});
                gd.changed = oldchanged;
            }
        }, 100);
    }

    setGraphContainerScroll(gd);
};

// -------------------------------------------------------
// makePlotFramework: Create the plot container and axes
// -------------------------------------------------------
function makePlotFramework(gd) {
    var gd3 = d3.select(gd),
        subplots = Plotly.Axes.getSubplots(gd),
        fullLayout = gd._fullLayout;

    /*
     * TODO - find a better place for 3D to initialize axes
     */
    if(fullLayout._hasGL3D) Plotly.Gl3dAxes.initAxes(gd);

    var outerContainer = fullLayout._fileandcomments =
            gd3.selectAll('.file-and-comments');
    // for embeds and cloneGraphOffscreen
    if(!outerContainer.node()) outerContainer = gd3;

    // Plot container
    fullLayout._container = outerContainer.selectAll('.plot-container').data([0]);
    fullLayout._container.enter().insert('div', ':first-child')
        .classed('plot-container',true)
        .classed('plotly',true)
        .classed('workspace-plot', gd._context.workspace);

    // Make the svg container
    fullLayout._paperdiv = fullLayout._container.selectAll('.svg-container').data([0]);
    fullLayout._paperdiv.enter().append('div')
        .classed('svg-container',true)
        .style('position','relative');

    // Initial autosize
    if(fullLayout.autosize === 'initial') {
        if(gd._context.workspace) setFileAndCommentsSize(gd);
        plotAutoSize(gd,{});
        fullLayout.autosize = true;
        gd.layout.autosize = true;
    }
    // Make the graph containers
    // start fresh each time we get here, so we know the order comes out
    // right, rather than enter/exit which can muck up the order
    // TODO: sort out all the ordering so we don't have to
    // explicitly delete anything
    fullLayout._glcontainer = fullLayout._paperdiv.selectAll('.gl-container')
        .data([0]);
    fullLayout._glcontainer.enter().append('div')
        .classed('gl-container', true);

    fullLayout._geocontainer = fullLayout._paperdiv.selectAll('.geo-container')
        .data([0]);
    fullLayout._geocontainer.enter().append('div')
        .classed('geo-container', true);

    fullLayout._paperdiv.selectAll('.main-svg').remove();

    fullLayout._paper = fullLayout._paperdiv.insert('svg', ':first-child')
        .classed('main-svg', true);

    fullLayout._toppaper = fullLayout._paperdiv.append('svg')
        .classed('main-svg', true);

    if(!fullLayout._uid) {
        var otherUids = [];
        d3.selectAll('defs').each(function() {
            if(this.id) otherUids.push(this.id.split('-')[1]);
        });
        fullLayout._uid = Plotly.Lib.randstr(otherUids);
    }

    fullLayout._paperdiv.selectAll('.main-svg')
        .attr({
            xmlns: 'http://www.w3.org/2000/svg',
            // odd d3 quirk - need namespace twice??
            'xmlns:xmlns:xlink': 'http://www.w3.org/1999/xlink'
        });

    fullLayout._defs = fullLayout._paper.append('defs')
        .attr('id', 'defs-' + fullLayout._uid);

    fullLayout._draggers = fullLayout._paper.append('g')
        .classed('draglayer', true);

    // Layers to keep plot types in the right order.
    // from back to front:
    // 1. heatmaps, 2D histos and contour maps
    // 2. bars / 1D histos
    // 3. errorbars for bars and scatter
    // 4. scatter
    // 5. box plots
    function plotLayers(svg) {
        svg.append('g').classed('maplayer', true);
        svg.append('g').classed('barlayer', true);
        svg.append('g').classed('errorlayer', true);
        svg.append('g').classed('boxlayer', true);
        svg.append('g').classed('scatterlayer', true);
    }

    // create all the layers in order, so we know they'll stay in order
    var overlays = [];
    fullLayout._plots = {};
    fullLayout._paper.selectAll('g.subplot').data(subplots)
      .enter().append('g')
        .classed('subplot',true)
        .each(function(subplot){
            var plotinfo = fullLayout._plots[subplot] = {},
                plotgroup = d3.select(this).classed(subplot,true);
            plotinfo.id = subplot;
            // references to the axis objects controlling this subplot
            plotinfo.x = function() {
                return Plotly.Axes.getFromId(gd,subplot,'x');
            };
            plotinfo.y = function() {
                return Plotly.Axes.getFromId(gd,subplot,'y');
            };
            var xa = plotinfo.x(),
                ya = plotinfo.y();
            // references to any subplots overlaid on this one
            plotinfo.overlays = [];

            // is this subplot overlaid on another?
            // ax.overlaying is the id of another axis of the same
            // dimension that this one overlays to be an overlaid subplot,
            // the main plot must exist make sure we're not trying to
            // overlay on an axis that's already overlaying another
            var xa2 = Plotly.Axes.getFromId(gd, xa.overlaying) || xa;
            if(xa2 !== xa && xa2.overlaying) {
                xa2 = xa;
                xa.overlaying = false;
            }

            var ya2 = Plotly.Axes.getFromId(gd, ya.overlaying) || ya;
            if(ya2 !== ya && ya2.overlaying) {
                ya2 = ya;
                ya.overlaying = false;
            }

            var mainplot = xa2._id+ya2._id;
            if(mainplot!==subplot && subplots.indexOf(mainplot)!==-1) {
                plotinfo.mainplot = mainplot;
                overlays.push(plotinfo);

                // for now force overlays to overlay completely... so they
                // can drag together correctly and share backgrounds.
                // Later perhaps we make separate axis domain and
                // tick/line domain or something, so they can still share
                // the (possibly larger) dragger and background but don't
                // have to both be drawn over that whole domain
                xa.domain = xa2.domain.slice();
                ya.domain = ya2.domain.slice();
            }
            else {
                // main subplot - make the components of
                // the plot and containers for overlays
                plotinfo.bg = plotgroup.append('rect')
                    .style('stroke-width',0);
                plotinfo.gridlayer = plotgroup.append('g');
                plotinfo.overgrid = plotgroup.append('g');
                plotinfo.zerolinelayer = plotgroup.append('g');
                plotinfo.overzero = plotgroup.append('g');
                plotinfo.plot = plotgroup.append('svg').call(plotLayers);
                plotinfo.overplot = plotgroup.append('g');
                plotinfo.xlines = plotgroup.append('path');
                plotinfo.ylines = plotgroup.append('path');
                plotinfo.overlines = plotgroup.append('g');
                plotinfo.xaxislayer = plotgroup.append('g');
                plotinfo.yaxislayer = plotgroup.append('g');
                plotinfo.overaxes = plotgroup.append('g');

                // make separate drag layers for each subplot,
                // but append them to paper rather than the plot groups,
                // so they end up on top of the rest
            }
            plotinfo.draglayer = fullLayout._draggers.append('g');
        });

    // now make the components of overlaid subplots
    // overlays don't have backgrounds, and append all
    // their other components to the corresponding
    // extra groups of their main plots.
    overlays.forEach(function(plotinfo) {
        var mainplot = fullLayout._plots[plotinfo.mainplot];
        mainplot.overlays.push(plotinfo);

        plotinfo.gridlayer = mainplot.overgrid.append('g');
        plotinfo.zerolinelayer = mainplot.overzero.append('g');
        plotinfo.plot = mainplot.overplot.append('svg').call(plotLayers);
        plotinfo.xlines = mainplot.overlines.append('path');
        plotinfo.ylines = mainplot.overlines.append('path');
        plotinfo.xaxislayer = mainplot.overaxes.append('g');
        plotinfo.yaxislayer = mainplot.overaxes.append('g');
    });

    // common attributes for all subplots, overlays or not
    subplots.forEach(function(subplot) {
        var plotinfo = fullLayout._plots[subplot];
        plotinfo.plot
            .attr('preserveAspectRatio', 'none')
            .style('fill', 'none');
        plotinfo.xlines
            .style('fill', 'none')
            .classed('crisp', true);
        plotinfo.ylines
            .style('fill', 'none')
            .classed('crisp', true);
    });

    // single shape and pie layers for the whole plot
    fullLayout._shapelayer = fullLayout._paper.append('g').classed('shapelayer', true);
    fullLayout._pielayer = fullLayout._paper.append('g').classed('pielayer', true);

<<<<<<< HEAD
    // for flattening 3D into static images within the SVG, insert a layer here
    fullLayout._glimages = fullLayout._paper.append('g').classed('glimages', true);
=======
    // fill in image server scrape-svg
    fullLayout._glimages = fullLayout._paper.append('g').classed('glimages', true);
    fullLayout._geoimages = fullLayout._paper.append('g').classed('geoimages', true);
>>>>>>> 8f2bb198

    // lastly info (legend, annotations) and hover layers go on top
    // these are in a different svg element normally, but get collapsed into a single
    // svg when exporting (after inserting 3D)
    fullLayout._infolayer = fullLayout._toppaper.append('g').classed('infolayer', true);
    fullLayout._hoverlayer = fullLayout._toppaper.append('g').classed('hoverlayer', true);

    // position and style the containers, make main title
    var frameWorkDone = Plotly.Lib.syncOrAsync([
        layoutStyles,
        function goAxes(){ return Plotly.Axes.doTicks(gd,'redraw'); },
        Plotly.Fx.init
    ], gd);
    if(frameWorkDone && frameWorkDone.then) {
        gd._promises.push(frameWorkDone);
    }
    return frameWorkDone;
}

// called by legend and colorbar routines to see if we need to
// expand the margins to show them
// o is {x,l,r,y,t,b} where x and y are plot fractions,
// the rest are pixels in each direction
// or leave o out to delete this entry (like if it's hidden)
plots.autoMargin = function(gd,id,o) {
    var fullLayout = gd._fullLayout;
    if(!fullLayout._pushmargin) fullLayout._pushmargin = {};
    if(fullLayout.margin.autoexpand!==false) {
        if(!o) delete fullLayout._pushmargin[id];
        else {
            var pad = o.pad||12;

            // if the item is too big, just give it enough automargin to
            // make sure you can still grab it and bring it back
            if(o.l+o.r > fullLayout.width*0.5) o.l = o.r = 0;
            if(o.b+o.t > fullLayout.height*0.5) o.b = o.t = 0;

            fullLayout._pushmargin[id] = {
                l: {val:o.x, size: o.l+pad},
                r: {val:o.x, size: o.r+pad},
                b: {val:o.y, size: o.b+pad},
                t: {val:o.y, size: o.t+pad}
            };
        }

        if(!gd._replotting) doAutoMargin(gd);
    }
};

function doAutoMargin(gd) {
    var fullLayout = gd._fullLayout;
    if(!fullLayout._size) fullLayout._size = {};
    if(!fullLayout._pushmargin) fullLayout._pushmargin = {};
    var gs = fullLayout._size,
        oldmargins = JSON.stringify(gs);

    // adjust margins for outside legends and colorbars
    // fullLayout.margin is the requested margin,
    // fullLayout._size has margins and plotsize after adjustment
    var ml = Math.max(fullLayout.margin.l||0,0),
        mr = Math.max(fullLayout.margin.r||0,0),
        mt = Math.max(fullLayout.margin.t||0,0),
        mb = Math.max(fullLayout.margin.b||0,0),
        pm = fullLayout._pushmargin;
    if(fullLayout.margin.autoexpand!==false) {
        // fill in the requested margins
        pm.base = {
            l:{val:0, size:ml},
            r:{val:1, size:mr},
            t:{val:1, size:mt},
            b:{val:0, size:mb}
        };
        // now cycle through all the combinations of l and r
        // (and t and b) to find the required margins
        Object.keys(pm).forEach(function(k1) {
            var pushleft = pm[k1].l||{},
                pushbottom = pm[k1].b||{},
                fl = pushleft.val,
                pl = pushleft.size,
                fb = pushbottom.val,
                pb = pushbottom.size;
            Object.keys(pm).forEach(function(k2) {
                if(isNumeric(pl) && pm[k2].r) {
                    var fr = pm[k2].r.val,
                        pr = pm[k2].r.size;
                    if(fr>fl) {
                        var newl = (pl*fr +
                                (pr-fullLayout.width)*fl) / (fr-fl),
                            newr = (pr*(1-fl) +
                                (pl-fullLayout.width)*(1-fr)) / (fr-fl);
                        if(newl>=0 && newr>=0 && newl+newr>ml+mr) {
                            ml = newl;
                            mr = newr;
                        }
                    }
                }
                if(isNumeric(pb) && pm[k2].t) {
                    var ft = pm[k2].t.val,
                        pt = pm[k2].t.size;
                    if(ft>fb) {
                        var newb = (pb*ft +
                                (pt-fullLayout.height)*fb) / (ft-fb),
                            newt = (pt*(1-fb) +
                                (pb-fullLayout.height)*(1-ft)) / (ft-fb);
                        if(newb>=0 && newt>=0 && newb+newt>mb+mt) {
                            mb = newb;
                            mt = newt;
                        }
                    }
                }
            });
        });
    }

    gs.l = Math.round(ml);
    gs.r = Math.round(mr);
    gs.t = Math.round(mt);
    gs.b = Math.round(mb);
    gs.p = Math.round(fullLayout.margin.pad);
    gs.w = Math.round(fullLayout.width)-gs.l-gs.r;
    gs.h = Math.round(fullLayout.height)-gs.t-gs.b;

    // if things changed and we're not already redrawing, trigger a redraw
    if(!gd._replotting && oldmargins!=='{}' &&
            oldmargins!==JSON.stringify(fullLayout._size)) {
        return Plotly.plot(gd);
    }
}

// layoutStyles: styling for plot layout elements
function layoutStyles(gd) {
    return Plotly.Lib.syncOrAsync([doAutoMargin, lsInner], gd);
}

function lsInner(gd) {
    var fullLayout = gd._fullLayout,
        gs = fullLayout._size,
        axList = Plotly.Axes.list(gd),
        i;

    // clear axis line positions, to be set in the subplot loop below
    for(i = 0; i < axList.length; i++) axList[i]._linepositions = {};

    fullLayout._paperdiv
        .style({
            width: fullLayout.width + 'px',
            height: fullLayout.height + 'px'
        })
        .selectAll('.main-svg')
            .call(Plotly.Drawing.setSize, fullLayout.width, fullLayout.height);

    gd._context.setBackground(gd, fullLayout.paper_bgcolor);

    var freefinished = [];
    fullLayout._paper.selectAll('g.subplot').each(function(subplot) {
        var plotinfo = fullLayout._plots[subplot],
            xa = Plotly.Axes.getFromId(gd, subplot, 'x'),
            ya = Plotly.Axes.getFromId(gd, subplot, 'y');
        xa.setScale(); // this may already be done... not sure
        ya.setScale();

        if(plotinfo.bg) {
            plotinfo.bg
                .call(Plotly.Drawing.setRect,
                    xa._offset-gs.p, ya._offset-gs.p,
                    xa._length+2*gs.p, ya._length+2*gs.p)
                .call(Plotly.Color.fill, fullLayout.plot_bgcolor);
        }
        plotinfo.plot
            .call(Plotly.Drawing.setRect,
                xa._offset, ya._offset, xa._length, ya._length);

        var xlw = Plotly.Drawing.crispRound(gd, xa.linewidth, 1),
            ylw = Plotly.Drawing.crispRound(gd, ya.linewidth, 1),
            xp = gs.p+ylw,
            xpathPrefix = 'M'+(-xp)+',',
            xpathSuffix = 'h'+(xa._length+2*xp),
            showfreex = xa.anchor==='free' &&
                freefinished.indexOf(xa._id)===-1,
            freeposx = gs.h*(1-(xa.position||0))+((xlw/2)%1),
            showbottom =
                (xa.anchor===ya._id && (xa.mirror||xa.side!=='top')) ||
                xa.mirror==='all' || xa.mirror==='allticks' ||
                (xa.mirrors && xa.mirrors[ya._id+'bottom']),
            bottompos = ya._length+gs.p+xlw/2,
            showtop =
                (xa.anchor===ya._id && (xa.mirror||xa.side==='top')) ||
                xa.mirror==='all' || xa.mirror==='allticks' ||
                (xa.mirrors && xa.mirrors[ya._id+'top']),
            toppos = -gs.p-xlw/2,

            // shorten y axis lines so they don't overlap x axis lines
            yp = gs.p,
            // except where there's no x line
            // TODO: this gets more complicated with multiple x and y axes
            ypbottom = showbottom ? 0 : xlw,
            yptop = showtop ? 0 : xlw,
            ypathSuffix = ','+(-yp-yptop)+
                'v'+(ya._length+2*yp+yptop+ypbottom),
            showfreey = ya.anchor==='free' &&
                freefinished.indexOf(ya._id)===-1,
            freeposy = gs.w*(ya.position||0)+((ylw/2)%1),
            showleft =
                (ya.anchor===xa._id && (ya.mirror||ya.side!=='right')) ||
                ya.mirror==='all' || ya.mirror==='allticks' ||
                (ya.mirrors && ya.mirrors[xa._id+'left']),
            leftpos = -gs.p-ylw/2,
            showright =
                (ya.anchor===xa._id && (ya.mirror||ya.side==='right')) ||
                ya.mirror==='all' || ya.mirror==='allticks' ||
                (ya.mirrors && ya.mirrors[xa._id+'right']),
            rightpos = xa._length+gs.p+ylw/2;

        // save axis line positions for ticks, draggers, etc to reference
        // each subplot gets an entry:
        //    [left or bottom, right or top, free, main]
        // main is the position at which to draw labels and draggers, if any
        xa._linepositions[subplot] = [
            showbottom ? bottompos : undefined,
            showtop ? toppos : undefined,
            showfreex ? freeposx : undefined
        ];
        if(xa.anchor===ya._id) {
            xa._linepositions[subplot][3] = xa.side==='top' ?
                toppos : bottompos;
        }
        else if(showfreex) {
            xa._linepositions[subplot][3] = freeposx;
        }

        ya._linepositions[subplot] = [
            showleft ? leftpos : undefined,
            showright ? rightpos : undefined,
            showfreey ? freeposy : undefined
        ];
        if(ya.anchor===xa._id) {
            ya._linepositions[subplot][3] = ya.side==='right' ?
                rightpos : leftpos;
        }
        else if(showfreey) {
            ya._linepositions[subplot][3] = freeposy;
        }

        // translate all the extra stuff to have the
        // same origin as the plot area or axes
        var origin = 'translate('+xa._offset+','+ya._offset+')',
            originx = origin,
            originy = origin;
        if(showfreex) {
            originx = 'translate('+xa._offset+','+gs.t+')';
            toppos += ya._offset - gs.t;
            bottompos += ya._offset - gs.t;
        }
        if(showfreey) {
            originy = 'translate('+gs.l+','+ya._offset+')';
            leftpos += xa._offset - gs.l;
            rightpos += xa._offset - gs.l;
        }


        plotinfo.xlines
            .attr('transform', originx)
            .attr('d',(
                (showbottom ? (xpathPrefix+bottompos+xpathSuffix) : '') +
                (showtop ? (xpathPrefix+toppos+xpathSuffix) : '') +
                (showfreex ? (xpathPrefix+freeposx+xpathSuffix) : '')) ||
                // so it doesn't barf with no lines shown
                'M0,0')
            .style('stroke-width',xlw+'px')
            .call(Plotly.Color.stroke, xa.showline ?
                xa.linecolor : 'rgba(0,0,0,0)');
        plotinfo.ylines
            .attr('transform', originy)
            .attr('d',(
                (showleft ? ('M'+leftpos+ypathSuffix) : '') +
                (showright ? ('M'+rightpos+ypathSuffix) : '') +
                (showfreey ? ('M'+freeposy+ypathSuffix) : '')) ||
                'M0,0')
            .attr('stroke-width',ylw+'px')
            .call(Plotly.Color.stroke,ya.showline ?
                ya.linecolor : 'rgba(0,0,0,0)');

        plotinfo.xaxislayer.attr('transform',originx);
        plotinfo.yaxislayer.attr('transform',originy);
        plotinfo.gridlayer.attr('transform',origin);
        plotinfo.zerolinelayer.attr('transform',origin);
        plotinfo.draglayer.attr('transform',origin);

        // mark free axes as displayed, so we don't draw them again
        if(showfreex) { freefinished.push(xa._id); }
        if(showfreey) { freefinished.push(ya._id); }
    });

    Plotly.Axes.makeClipPaths(gd);

    plots.titles(gd,'gtitle');

    Plotly.Fx.modeBar(gd);

    setGraphContainerScroll(gd);

    return gd._promises.length && Promise.all(gd._promises);
}

// titles - (re)draw titles on the axes and plot
// title can be 'xtitle', 'ytitle', 'gtitle',
//  or empty to draw all
plots.titles = function(gd, title) {
    var options;
    if(typeof gd === 'string') gd = document.getElementById(gd);
    if(!title) {
        Plotly.Axes.listIds(gd).forEach(function(axId) {
            plots.titles(gd, axId+'title');
        });
        plots.titles(gd,'gtitle');
        return;
    }

    var fullLayout = gd._fullLayout,
        gs = fullLayout._size,
        axletter = title.charAt(0),
        colorbar = title.substr(1,2)==='cb',
        cbnum, cont;

    if(colorbar) {
        var uid = title.substr(3).replace('title','');
        gd._fullData.some(function(trace, i) {
            if(trace.uid===uid) {
                cbnum = i;
                cont = gd.calcdata[i][0].t.cb.axis;
                return true;
            }
        });
    }
    else cont = fullLayout[Plotly.Axes.id2name(title.replace('title',''))] || fullLayout;

    var prop = cont===fullLayout ? 'title' : cont._name+'.title',
        name = colorbar ? 'colorscale' :
            ((cont._id||axletter).toUpperCase()+' axis'),
        font = cont.titlefont.family,
        fontSize = cont.titlefont.size,
        fontColor = cont.titlefont.color,
        x,
        y,
        transform='',
        attr = {},
        xa,
        ya,
        avoid = {
            selection:d3.select(gd).selectAll('g.'+cont._id+'tick'),
            side:cont.side
        },
        // multiples of fontsize to offset label from axis
        offsetBase = colorbar ? 0 : 1.5,
        avoidTransform;

    // find the transform applied to the parents of the avoid selection
    // which doesn't get picked up by Plotly.Drawing.bBox
    if(colorbar) {
        avoid.offsetLeft = gs.l;
        avoid.offsetTop = gs.t;
    }
    else if(avoid.selection.size()) {
        avoidTransform = d3.select(avoid.selection.node().parentNode)
            .attr('transform')
            .match(/translate\(([-\.\d]+),([-\.\d]+)\)/);
        if(avoidTransform) {
            avoid.offsetLeft = +avoidTransform[1];
            avoid.offsetTop = +avoidTransform[2];
        }
    }

    if(colorbar && cont.titleside) {
        // argh, we only make it here if the title is on top or bottom,
        // not right
        x = gs.l+cont.titlex*gs.w;
        y = gs.t+(1-cont.titley)*gs.h + ((cont.titleside==='top') ?
                3+fontSize*0.75 : - 3-fontSize*0.25);
        options = {x: x, y: y, 'text-anchor':'start'};
        avoid = {};

        // convertToTspans rotates any 'y...' by 90 degrees...
        // TODO: need a better solution than this hack
        title = 'h'+title;
    }
    else if(axletter==='x'){
        xa = cont;
        ya = (xa.anchor==='free') ?
            {_offset:gs.t+(1-(xa.position||0))*gs.h, _length:0} :
            Plotly.Axes.getFromId(gd, xa.anchor);
        x = xa._offset+xa._length/2;
        y = ya._offset + ((xa.side==='top') ?
            -10 - fontSize*(offsetBase + (xa.showticklabels ? 1 : 0)) :
            ya._length + 10 +
                fontSize*(offsetBase + (xa.showticklabels ? 1.5 : 0.5)));
        options = {x: x, y: y, 'text-anchor': 'middle'};
        if(!avoid.side) { avoid.side = 'bottom'; }
    }
    else if(axletter==='y'){
        ya = cont;
        xa = (ya.anchor==='free') ?
            {_offset:gs.l+(ya.position||0)*gs.w, _length:0} :
            Plotly.Axes.getFromId(gd, ya.anchor);
        y = ya._offset+ya._length/2;
        x = xa._offset + ((ya.side==='right') ?
            xa._length + 10 +
                fontSize*(offsetBase + (ya.showticklabels ? 1 : 0.5)) :
            -10 - fontSize*(offsetBase + (ya.showticklabels ? 0.5 : 0)));
        attr = {center: 0};
        options = {x: x, y: y, 'text-anchor': 'middle'};
        transform = {rotate: '-90', offset: 0};
        if(!avoid.side) { avoid.side = 'left'; }
    }
    else{
        // plot title
        name = 'Plot';
        fontSize = fullLayout.titlefont.size;
        x = fullLayout.width/2;
        y = fullLayout._size.t/2;
        options = {x: x, y: y, 'text-anchor': 'middle'};
        avoid = {};
    }

    var opacity = 1,
        isplaceholder = false,
        txt = cont.title.trim();
    if(txt === '') { opacity = 0; }
    if(txt.match(/Click to enter .+ title/)) {
        opacity = 0.2;
        isplaceholder = true;
    }

    var group;
    if(colorbar) {
        group = d3.select(gd)
            .selectAll('.'+cont._id.substr(1)+' .cbtitle');
        // this class-to-rotate thing with convertToTspans is
        // getting hackier and hackier... delete groups with the
        // wrong class
        var otherClass = title.charAt(0)==='h' ?
            title.substr(1) : ('h'+title);
        group.selectAll('.'+otherClass+',.'+otherClass+'-math-group')
            .remove();
    }
    else {
        group = fullLayout._infolayer.selectAll('.g-'+title)
            .data([0]);
        group.enter().append('g')
            .classed('g-'+title, true);
    }

    var el = group.selectAll('text')
        .data([0]);
    el.enter().append('text');
    el.text(txt)
        // this is hacky, but convertToTspans uses the class
        // to determine whether to rotate mathJax...
        // so we need to clear out any old class and put the
        // correct one (only relevant for colorbars, at least
        // for now) - ie don't use .classed
        .attr('class', title);

    function titleLayout(titleEl){
        Plotly.Lib.syncOrAsync([drawTitle,scootTitle], titleEl);
    }

    function drawTitle(titleEl) {
        titleEl.attr('transform', transform ?
            'rotate(' + [transform.rotate, options.x, options.y] +
                ') translate(0, '+transform.offset+')' :
            null);
        titleEl.style({
                'font-family': font,
                'font-size': d3.round(fontSize,2)+'px',
                fill: Plotly.Color.rgb(fontColor),
                opacity: opacity*Plotly.Color.opacity(fontColor)
            })
            .attr(options)
            .call(Plotly.util.convertToTspans)
            .attr(options);
        titleEl.selectAll('tspan.line')
            .attr(options);
        return plots.previousPromises(gd);
    }

    function scootTitle(titleElIn) {
        var titleGroup = d3.select(titleElIn.node().parentNode);

        if(avoid && avoid.selection && avoid.side && txt){
            titleGroup.attr('transform',null);

            // move toward avoid.side (= left, right, top, bottom) if needed
            // can include pad (pixels, default 2)
            var shift = 0,
                backside = {
                    left: 'right',
                    right: 'left',
                    top: 'bottom',
                    bottom: 'top'
                }[avoid.side],
                shiftSign = (['left','top'].indexOf(avoid.side)!==-1) ?
                    -1 : 1,
                pad = isNumeric(avoid.pad) ? avoid.pad : 2,
                titlebb = Plotly.Drawing.bBox(titleGroup.node()),
                paperbb = {
                    left: 0,
                    top: 0,
                    right: fullLayout.width,
                    bottom: fullLayout.height
                },
                maxshift = colorbar ? fullLayout.width:
                    (paperbb[avoid.side]-titlebb[avoid.side]) *
                    ((avoid.side==='left' || avoid.side==='top') ? -1 : 1);
            // Prevent the title going off the paper
            if(maxshift<0) shift = maxshift;
            else {
                // so we don't have to offset each avoided element,
                // give the title the opposite offset
                titlebb.left -= avoid.offsetLeft;
                titlebb.right -= avoid.offsetLeft;
                titlebb.top -= avoid.offsetTop;
                titlebb.bottom -= avoid.offsetTop;

                // iterate over a set of elements (avoid.selection)
                // to avoid collisions with
                avoid.selection.each(function(){
                    var avoidbb = Plotly.Drawing.bBox(this);

                    if(Plotly.Lib.bBoxIntersect(titlebb,avoidbb,pad)) {
                        shift = Math.max(shift, shiftSign * (
                            avoidbb[avoid.side] - titlebb[backside]) + pad);
                    }
                });
                shift = Math.min(maxshift, shift);
            }
            if(shift>0 || maxshift<0) {
                var shiftTemplate = {
                    left: [-shift, 0],
                    right: [shift, 0],
                    top: [0, -shift],
                    bottom: [0, shift]
                }[avoid.side];
                titleGroup.attr('transform',
                    'translate(' + shiftTemplate + ')');
            }
        }
    }

    el.attr({'data-unformatted': txt})
        .call(titleLayout);

    var placeholderText = 'Click to enter '+name.replace(/\d+/,'')+' title';

    function setPlaceholder(){
        opacity = 0;
        isplaceholder = true;
        txt = placeholderText;
        fullLayout._infolayer.select('.'+title)
            .attr({'data-unformatted': txt})
            .text(txt)
            .on('mouseover.opacity',function(){
                d3.select(this).transition()
                    .duration(100).style('opacity',1);
            })
            .on('mouseout.opacity',function(){
                d3.select(this).transition()
                    .duration(1000).style('opacity',0);
            });
    }

    if(gd._context.editable){
        if(!txt) setPlaceholder();

        el.call(Plotly.util.makeEditable)
            .on('edit', function(text){
                if(colorbar) {
                    var trace = gd._fullData[cbnum];
                    if(plots.traceIs(trace, 'markerColorscale')) {
                        Plotly.restyle(gd, 'marker.colorbar.title', text, cbnum);
                    } else Plotly.restyle(gd, 'colorbar.title', text, cbnum);
                }
                else Plotly.relayout(gd,prop,text);
            })
            .on('cancel', function(){
                this.text(this.attr('data-unformatted'))
                    .call(titleLayout);
            })
            .on('input', function(d){
                this.text(d || ' ').attr(options)
                    .selectAll('tspan.line')
                        .attr(options);
            });
    }
    else if(!txt || txt.match(/Click to enter .+ title/)) {
        el.remove();
    }
    el.classed('js-placeholder',isplaceholder);
};

// ----------------------------------------------------
// Utility functions
// ----------------------------------------------------

/**
 * JSONify the graph data and layout
 *
 * This function needs to recurse because some src can be inside
 * sub-objects.
 *
 * It also strips out functions and private (starts with _) elements.
 * Therefore, we can add temporary things to data and layout that don't
 * get saved.
 *
 * @param gd The graphDiv
 * @param {Boolean} dataonly If true, don't return layout.
 * @param {'keepref'|'keepdata'|'keepall'} [mode='keepref'] Filter what's kept
 *      keepref: remove data for which there's a src present
 *          eg if there's xsrc present (and xsrc is well-formed,
 *          ie has : and some chars before it), strip out x
 *      keepdata: remove all src tags, don't remove the data itself
 *      keepall: keep data and src
 * @param {String} output If you specify 'object', the result will not be stringified
 * @param {Boolean} useDefaults If truthy, use _fullLayout and _fullData
 * @returns {Object|String}
 */
plots.graphJson = function(gd, dataonly, mode, output, useDefaults){

    if(typeof gd === 'string') { gd = document.getElementById(gd); }

    // if the defaults aren't supplied yet, we need to do that...
    if ((useDefaults && dataonly && !gd._fullData) ||
            (useDefaults && !dataonly && !gd._fullLayout)) {
        plots.supplyDefaults(gd);
    }

    var data = (useDefaults) ? gd._fullData : gd.data,
        layout = (useDefaults) ? gd._fullLayout : gd.layout;

    function stripObj(d) {
        if(typeof d === 'function') {
            return null;
        }

        if($.isPlainObject(d)) {
            var o={}, v;
            for(v in d) {
                // remove private elements and functions
                // _ is for private, [ is a mistake ie [object Object]
                if(typeof d[v]==='function' ||
                        ['_','['].indexOf(v.charAt(0))!==-1) {
                    continue;
                }

                // look for src/data matches and remove the appropriate one
                if(mode==='keepdata') {
                    // keepdata: remove all ...src tags
                    if(v.substr(v.length-3)==='src') {
                        continue;
                    }
                }
                else if(mode!=='keepall') {
                    // keepref: remove sourced data but only
                    // if the source tag is well-formed
                    var src = d[v+'src'];
                    if(typeof src==='string' && src.indexOf(':')>0) {
                        continue;
                    }
                }

                // OK, we're including this... recurse into it
                o[v] = stripObj(d[v]);
            }
            return o;
        }

        if(Array.isArray(d)) {
            return d.map(stripObj);
        }

        // convert native dates to date strings...
        // mostly for external users exporting to plotly
        if(d && d.getTime) {
            return Plotly.Lib.ms2DateTime(d);
        }

        return d;
    }

    var obj = {
        data:(data||[]).map(function(v){
            var d = stripObj(v);
            // fit has some little arrays in it that don't contain data,
            // just fit params and meta
            if(dataonly) { delete d.fit; }
            return d;
        })
    };
    if(!dataonly) { obj.layout = stripObj(layout); }

    if(gd.framework && gd.framework.isPolar) obj = gd.framework.getConfig();

    return (output==='object') ? obj : JSON.stringify(obj);
};<|MERGE_RESOLUTION|>--- conflicted
+++ resolved
@@ -617,7 +617,7 @@
         // clean up old scenes that no longer have associated data
         // will this be a performance hit?
         if(gd._fullLayout._hasGL3D) plot3D(gd);
-    
+
         // ... until subplot of different type play better together
         if(gd._fullLayout._hasGeo) plotGeo(gd);
 
@@ -1622,15 +1622,10 @@
 };
 
 plots.supplyLayoutModuleDefaults = function(layoutIn, layoutOut, fullData) {
-<<<<<<< HEAD
-    var moduleLayoutDefaults = ['Axes', 'Legend', 'Annotations', 'Shapes', 'Fx',
-                                'Bars', 'Boxes', 'Gl3dLayout', 'Pie'];
-=======
     var moduleLayoutDefaults = [
         'Axes', 'Legend', 'Annotations', 'Shapes', 'Fx',
-        'Bars', 'Boxes', 'Gl3dLayout', 'GeoLayout'
+        'Bars', 'Boxes', 'Gl3dLayout', 'GeoLayout', 'Pie'
     ];
->>>>>>> 8f2bb198
 
     var i, module;
 
@@ -3472,14 +3467,9 @@
     fullLayout._shapelayer = fullLayout._paper.append('g').classed('shapelayer', true);
     fullLayout._pielayer = fullLayout._paper.append('g').classed('pielayer', true);
 
-<<<<<<< HEAD
-    // for flattening 3D into static images within the SVG, insert a layer here
-    fullLayout._glimages = fullLayout._paper.append('g').classed('glimages', true);
-=======
     // fill in image server scrape-svg
     fullLayout._glimages = fullLayout._paper.append('g').classed('glimages', true);
     fullLayout._geoimages = fullLayout._paper.append('g').classed('geoimages', true);
->>>>>>> 8f2bb198
 
     // lastly info (legend, annotations) and hover layers go on top
     // these are in a different svg element normally, but get collapsed into a single
