'use strict';

var Plotly = window.Plotly;
var ToolPanel = window.ToolPanel;
var divs = [];

function createRemoveButton () {
    var removeButton = document.createElement('button');
    removeButton.innerHTML = 'remove toolpanel';
    removeButton.id = 'removeButton';
    document.body.appendChild(removeButton);

    removeButton.onclick = function () {
        divs[0].toolPanel.remove();
    };
}

function createTrace (type) {

    function rand() {
        return Math.random() * 360;
    }

    var traces = {
        polar: {
            r: [1, 2, 3, 4],
            t: [rand(), rand(), rand(), rand()],
            type: 'scatter',
            name: new Date()
        },
        line: {
            x: [1, 2, 3, 4],
            y: [rand(), rand(), rand(), rand()],
            type: 'scatter',
            name: new Date()
        }
    };

    return traces[type] || traces.line;
}

function createPlot (divId, type) {
    var containerDiv = document.getElementById('main');
    var graphDiv = document.createElement('div');
    var toolDiv = document.createElement('div');

    containerDiv.style.width = '100%';
    containerDiv.style.height = '100%';

    graphDiv.id = divId;
    graphDiv.style.width = '50%';
    graphDiv.style.display = 'inline-block';
    graphDiv.style.margin = '0px';
    graphDiv.style.verticalAlign = 'top';

    toolDiv.className = 'toolDiv';
<<<<<<< HEAD
    toolDiv.style.display = 'inline-block';
    toolDiv.style.position = 'relative';
=======
    toolDiv.style.width = '500px';
>>>>>>> 448db40a

    containerDiv.appendChild(graphDiv);
    containerDiv.appendChild(toolDiv);

    var data = [
        createTrace(type),
        createTrace(type),
        createTrace(type)
    ];

    var toolPanel;

    Plotly.newPlot(divId, data);

    graphDiv.toolPanel = toolPanel = new ToolPanel(Plotly, graphDiv, {
        standalone: true,
<<<<<<< HEAD
        slideoutDirection: 'right'
=======
        popoverContainer: containerDiv,
        menuStyle: 'descriptive'
>>>>>>> 448db40a
    });

    window.toolPanel = graphDiv.toolPanel;

    graphDiv.toolPanel.makeMenu({
<<<<<<< HEAD
        toolMenuContainer: toolDiv,
        menuStyle: 'classic'
=======
        toolMenuContainer: toolDiv
>>>>>>> 448db40a
    });

    toolPanel.createMenuMultiButton([
        {
            labelContent: 'Undo',
            iconClass: 'icon-rotate-left',
            handler: toolPanel.undo
        },
        {
            labelContent: 'Redo',
            iconClass: 'icon-rotate-right',
            handler: toolPanel.redo
        }
    ]);

    toolPanel.createMenuSpacer();

    toolPanel.createMenuButtons(toolPanel.getPanelButtonSpecs());

    divs.push(graphDiv, toolDiv);

}

['one'].forEach(function (index) {
    createPlot(index, 'polar');
});

createRemoveButton();<|MERGE_RESOLUTION|>--- conflicted
+++ resolved
@@ -54,12 +54,8 @@
     graphDiv.style.verticalAlign = 'top';
 
     toolDiv.className = 'toolDiv';
-<<<<<<< HEAD
     toolDiv.style.display = 'inline-block';
     toolDiv.style.position = 'relative';
-=======
-    toolDiv.style.width = '500px';
->>>>>>> 448db40a
 
     containerDiv.appendChild(graphDiv);
     containerDiv.appendChild(toolDiv);
@@ -76,23 +72,15 @@
 
     graphDiv.toolPanel = toolPanel = new ToolPanel(Plotly, graphDiv, {
         standalone: true,
-<<<<<<< HEAD
         slideoutDirection: 'right'
-=======
         popoverContainer: containerDiv,
         menuStyle: 'descriptive'
->>>>>>> 448db40a
     });
 
     window.toolPanel = graphDiv.toolPanel;
 
     graphDiv.toolPanel.makeMenu({
-<<<<<<< HEAD
-        toolMenuContainer: toolDiv,
-        menuStyle: 'classic'
-=======
         toolMenuContainer: toolDiv
->>>>>>> 448db40a
     });
 
     toolPanel.createMenuMultiButton([
