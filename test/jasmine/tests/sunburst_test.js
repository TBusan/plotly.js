--- conflicted
+++ resolved
@@ -343,108 +343,6 @@
         expect(extract('pid')).toEqual(['', 'true', 'true', '2', '2', 'true', 'true', '6', 'true']);
     });
 
-<<<<<<< HEAD
-    it('should use *marker.colors*', function() {
-        _calc({
-            marker: { colors: ['pink', '#777', '#f00', '#ff0', '#0f0', '#0ff', '#00f', '#f0f', '#fff'] },
-            labels: ['Eve', 'Cain', 'Seth', 'Enos', 'Noam', 'Abel', 'Awan', 'Enoch', 'Azura'],
-            parents: ['', 'Eve', 'Eve', 'Seth', 'Seth', 'Eve', 'Eve', 'Awan', 'Eve']
-        });
-
-        var cd = gd.calcdata[0];
-        expect(cd.length).toEqual(9);
-        expect(cd[0].color).toEqual('rgba(255, 192, 203, 1)');
-        expect(cd[1].color).toEqual('rgba(119, 119, 119, 1)');
-        expect(cd[2].color).toEqual('rgba(255, 0, 0, 1)');
-        expect(cd[3].color).toEqual('rgba(255, 255, 0, 1)');
-        expect(cd[4].color).toEqual('rgba(0, 255, 0, 1)');
-        expect(cd[5].color).toEqual('rgba(0, 255, 255, 1)');
-        expect(cd[6].color).toEqual('rgba(0, 0, 255, 1)');
-        expect(cd[7].color).toEqual('rgba(255, 0, 255, 1)');
-        expect(cd[8].color).toEqual('rgba(255, 255, 255, 1)');
-    });
-
-    it('should use *marker.colors* numbers with default colorscale', function() {
-        _calc({
-            marker: { colors: [-4, -3, -2, -1, 0, 1, 2, 3, 4] },
-            labels: ['Eve', 'Cain', 'Seth', 'Enos', 'Noam', 'Abel', 'Awan', 'Enoch', 'Azura'],
-            parents: ['', 'Eve', 'Eve', 'Seth', 'Seth', 'Eve', 'Eve', 'Awan', 'Eve']
-        });
-
-        var cd = gd.calcdata[0];
-        expect(cd.length).toEqual(9);
-        expect(cd[0].color).toEqual('rgb(5, 10, 172)');
-        expect(cd[1].color).toEqual('rgb(41, 55, 199)');
-        expect(cd[2].color).toEqual('rgb(77, 101, 226)');
-        expect(cd[3].color).toEqual('rgb(120, 146, 238)');
-        expect(cd[4].color).toEqual('rgb(190, 190, 190)');
-        expect(cd[5].color).toEqual('rgb(223, 164, 122)');
-        expect(cd[6].color).toEqual('rgb(221, 123, 80)');
-        expect(cd[7].color).toEqual('rgb(200, 66, 54)');
-        expect(cd[8].color).toEqual('rgb(178, 10, 28)');
-    });
-
-    it('should use *marker.colors* numbers with desired colorscale', function() {
-        _calc({
-            marker: { colors: [1, 2, 3, 4, 5, 6, 7, 8, 9], colorscale: 'Portland' },
-            labels: ['Eve', 'Cain', 'Seth', 'Enos', 'Noam', 'Abel', 'Awan', 'Enoch', 'Azura'],
-            parents: ['', 'Eve', 'Eve', 'Seth', 'Seth', 'Eve', 'Eve', 'Awan', 'Eve']
-        });
-
-        var cd = gd.calcdata[0];
-        expect(cd.length).toEqual(9);
-        expect(cd[0].color).toEqual('rgb(12, 51, 131)');
-        expect(cd[1].color).toEqual('rgb(11, 94, 159)');
-        expect(cd[2].color).toEqual('rgb(10, 136, 186)');
-        expect(cd[3].color).toEqual('rgb(126, 174, 121)');
-        expect(cd[4].color).toEqual('rgb(242, 211, 56)');
-        expect(cd[5].color).toEqual('rgb(242, 177, 56)');
-        expect(cd[6].color).toEqual('rgb(242, 143, 56)');
-        expect(cd[7].color).toEqual('rgb(230, 87, 43)');
-        expect(cd[8].color).toEqual('rgb(217, 30, 30)');
-    });
-
-    it('should use *marker.colors* numbers not values with colorscale', function() {
-        _calc({
-            values: [0.0001, 0.001, 0.01, 0.1, 1, 10, 100, 1000, 10000],
-            marker: { colors: [1, 2, 3, 4, 5, 6, 7, 8, 9], colorscale: 'Portland' },
-            labels: ['Eve', 'Cain', 'Seth', 'Enos', 'Noam', 'Abel', 'Awan', 'Enoch', 'Azura'],
-            parents: ['', 'Eve', 'Eve', 'Seth', 'Seth', 'Eve', 'Eve', 'Awan', 'Eve']
-        });
-
-        var cd = gd.calcdata[0];
-        expect(cd.length).toEqual(9);
-        expect(cd[0].color).toEqual('rgb(12, 51, 131)');
-        expect(cd[1].color).toEqual('rgb(11, 94, 159)');
-        expect(cd[2].color).toEqual('rgb(10, 136, 186)');
-        expect(cd[3].color).toEqual('rgb(126, 174, 121)');
-        expect(cd[4].color).toEqual('rgb(242, 211, 56)');
-        expect(cd[5].color).toEqual('rgb(242, 177, 56)');
-        expect(cd[6].color).toEqual('rgb(242, 143, 56)');
-        expect(cd[7].color).toEqual('rgb(230, 87, 43)');
-        expect(cd[8].color).toEqual('rgb(217, 30, 30)');
-    });
-
-    it('should use values with colorscale when *marker.colors* in empty', function() {
-        _calc({
-            values: [1, 2, 3, 4, 5, 6, 7, 8, 9],
-            marker: { colors: [], colorscale: 'Portland' },
-            labels: ['Eve', 'Cain', 'Seth', 'Enos', 'Noam', 'Abel', 'Awan', 'Enoch', 'Azura'],
-            parents: ['', 'Eve', 'Eve', 'Seth', 'Seth', 'Eve', 'Eve', 'Awan', 'Eve']
-        });
-
-        var cd = gd.calcdata[0];
-        expect(cd.length).toEqual(9);
-        expect(cd[0].color).toEqual('rgb(12, 51, 131)');
-        expect(cd[1].color).toEqual('rgb(11, 94, 159)');
-        expect(cd[2].color).toEqual('rgb(10, 136, 186)');
-        expect(cd[3].color).toEqual('rgb(126, 174, 121)');
-        expect(cd[4].color).toEqual('rgb(242, 211, 56)');
-        expect(cd[5].color).toEqual('rgb(242, 177, 56)');
-        expect(cd[6].color).toEqual('rgb(242, 143, 56)');
-        expect(cd[7].color).toEqual('rgb(230, 87, 43)');
-        expect(cd[8].color).toEqual('rgb(217, 30, 30)');
-=======
     it('should compute correct sector *value* for generated implied root', function() {
         _calc([{
             labels: [ 'A', 'B', 'b'],
@@ -491,7 +389,108 @@
             [4, 3, 1, 1],
             [3, 2, 1, 1]
         ]);
->>>>>>> 75d007e7
+    });
+
+    it('should use *marker.colors*', function() {
+        _calc({
+            marker: { colors: ['pink', '#777', '#f00', '#ff0', '#0f0', '#0ff', '#00f', '#f0f', '#fff'] },
+            labels: ['Eve', 'Cain', 'Seth', 'Enos', 'Noam', 'Abel', 'Awan', 'Enoch', 'Azura'],
+            parents: ['', 'Eve', 'Eve', 'Seth', 'Seth', 'Eve', 'Eve', 'Awan', 'Eve']
+        });
+
+        var cd = gd.calcdata[0];
+        expect(cd.length).toEqual(9);
+        expect(cd[0].color).toEqual('rgba(255, 192, 203, 1)');
+        expect(cd[1].color).toEqual('rgba(119, 119, 119, 1)');
+        expect(cd[2].color).toEqual('rgba(255, 0, 0, 1)');
+        expect(cd[3].color).toEqual('rgba(255, 255, 0, 1)');
+        expect(cd[4].color).toEqual('rgba(0, 255, 0, 1)');
+        expect(cd[5].color).toEqual('rgba(0, 255, 255, 1)');
+        expect(cd[6].color).toEqual('rgba(0, 0, 255, 1)');
+        expect(cd[7].color).toEqual('rgba(255, 0, 255, 1)');
+        expect(cd[8].color).toEqual('rgba(255, 255, 255, 1)');
+    });
+
+    it('should use *marker.colors* numbers with default colorscale', function() {
+        _calc({
+            marker: { colors: [-4, -3, -2, -1, 0, 1, 2, 3, 4] },
+            labels: ['Eve', 'Cain', 'Seth', 'Enos', 'Noam', 'Abel', 'Awan', 'Enoch', 'Azura'],
+            parents: ['', 'Eve', 'Eve', 'Seth', 'Seth', 'Eve', 'Eve', 'Awan', 'Eve']
+        });
+
+        var cd = gd.calcdata[0];
+        expect(cd.length).toEqual(9);
+        expect(cd[0].color).toEqual('rgb(5, 10, 172)');
+        expect(cd[1].color).toEqual('rgb(41, 55, 199)');
+        expect(cd[2].color).toEqual('rgb(77, 101, 226)');
+        expect(cd[3].color).toEqual('rgb(120, 146, 238)');
+        expect(cd[4].color).toEqual('rgb(190, 190, 190)');
+        expect(cd[5].color).toEqual('rgb(223, 164, 122)');
+        expect(cd[6].color).toEqual('rgb(221, 123, 80)');
+        expect(cd[7].color).toEqual('rgb(200, 66, 54)');
+        expect(cd[8].color).toEqual('rgb(178, 10, 28)');
+    });
+
+    it('should use *marker.colors* numbers with desired colorscale', function() {
+        _calc({
+            marker: { colors: [1, 2, 3, 4, 5, 6, 7, 8, 9], colorscale: 'Portland' },
+            labels: ['Eve', 'Cain', 'Seth', 'Enos', 'Noam', 'Abel', 'Awan', 'Enoch', 'Azura'],
+            parents: ['', 'Eve', 'Eve', 'Seth', 'Seth', 'Eve', 'Eve', 'Awan', 'Eve']
+        });
+
+        var cd = gd.calcdata[0];
+        expect(cd.length).toEqual(9);
+        expect(cd[0].color).toEqual('rgb(12, 51, 131)');
+        expect(cd[1].color).toEqual('rgb(11, 94, 159)');
+        expect(cd[2].color).toEqual('rgb(10, 136, 186)');
+        expect(cd[3].color).toEqual('rgb(126, 174, 121)');
+        expect(cd[4].color).toEqual('rgb(242, 211, 56)');
+        expect(cd[5].color).toEqual('rgb(242, 177, 56)');
+        expect(cd[6].color).toEqual('rgb(242, 143, 56)');
+        expect(cd[7].color).toEqual('rgb(230, 87, 43)');
+        expect(cd[8].color).toEqual('rgb(217, 30, 30)');
+    });
+
+    it('should use *marker.colors* numbers not values with colorscale', function() {
+        _calc({
+            values: [0.0001, 0.001, 0.01, 0.1, 1, 10, 100, 1000, 10000],
+            marker: { colors: [1, 2, 3, 4, 5, 6, 7, 8, 9], colorscale: 'Portland' },
+            labels: ['Eve', 'Cain', 'Seth', 'Enos', 'Noam', 'Abel', 'Awan', 'Enoch', 'Azura'],
+            parents: ['', 'Eve', 'Eve', 'Seth', 'Seth', 'Eve', 'Eve', 'Awan', 'Eve']
+        });
+
+        var cd = gd.calcdata[0];
+        expect(cd.length).toEqual(9);
+        expect(cd[0].color).toEqual('rgb(12, 51, 131)');
+        expect(cd[1].color).toEqual('rgb(11, 94, 159)');
+        expect(cd[2].color).toEqual('rgb(10, 136, 186)');
+        expect(cd[3].color).toEqual('rgb(126, 174, 121)');
+        expect(cd[4].color).toEqual('rgb(242, 211, 56)');
+        expect(cd[5].color).toEqual('rgb(242, 177, 56)');
+        expect(cd[6].color).toEqual('rgb(242, 143, 56)');
+        expect(cd[7].color).toEqual('rgb(230, 87, 43)');
+        expect(cd[8].color).toEqual('rgb(217, 30, 30)');
+    });
+
+    it('should use values with colorscale when *marker.colors* in empty', function() {
+        _calc({
+            values: [1, 2, 3, 4, 5, 6, 7, 8, 9],
+            marker: { colors: [], colorscale: 'Portland' },
+            labels: ['Eve', 'Cain', 'Seth', 'Enos', 'Noam', 'Abel', 'Awan', 'Enoch', 'Azura'],
+            parents: ['', 'Eve', 'Eve', 'Seth', 'Seth', 'Eve', 'Eve', 'Awan', 'Eve']
+        });
+
+        var cd = gd.calcdata[0];
+        expect(cd.length).toEqual(9);
+        expect(cd[0].color).toEqual('rgb(12, 51, 131)');
+        expect(cd[1].color).toEqual('rgb(11, 94, 159)');
+        expect(cd[2].color).toEqual('rgb(10, 136, 186)');
+        expect(cd[3].color).toEqual('rgb(126, 174, 121)');
+        expect(cd[4].color).toEqual('rgb(242, 211, 56)');
+        expect(cd[5].color).toEqual('rgb(242, 177, 56)');
+        expect(cd[6].color).toEqual('rgb(242, 143, 56)');
+        expect(cd[7].color).toEqual('rgb(230, 87, 43)');
+        expect(cd[8].color).toEqual('rgb(217, 30, 30)');
     });
 });
 
