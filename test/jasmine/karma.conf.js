/* eslint-env node*/

var path = require('path');
var minimist = require('minimist');
var constants = require('../../tasks/util/constants');

var isCI = Boolean(process.env.CI);

var argv = minimist(process.argv.slice(4), {
    string: ['bundleTest', 'width', 'height'],
    'boolean': [
        'info',
        'nowatch', 'randomize',
        'failFast', 'doNotFailOnEmptyTestSuite',
        'Chrome', 'Firefox', 'IE11',
        'verbose', 'showSkipped', 'report-progress', 'report-spec', 'report-dots'
    ],
    alias: {
        'Chrome': 'chrome',
        'Firefox': ['firefox', 'FF'],
        'IE11': ['ie11'],
        'bundleTest': ['bundletest', 'bundle_test'],
        'nowatch': 'no-watch',
        'failFast': 'fail-fast',
    },
    'default': {
        info: false,
        nowatch: isCI,
        randomize: false,
        failFast: false,
        doNotFailOnEmptyTestSuite: false,
        width: '1035',
        height: '617',
        verbose: false,
        showSkipped: isCI
    }
});

if(argv.info) {
    console.log([
        'plotly.js karma runner for jasmine tests CLI info',
        '',
        'Examples:',
        '',
        'Run `axes_test.js`, `bar_test.js` and `scatter_test.js` suites w/o `autoWatch`:',
        '  $ npm run test-jasmine -- axes bar_test.js scatter --nowatch',
        '',
        'Run all tests with the `noCI` tag on Firefox in a 1500px wide window:',
        '  $ npm run test-jasmine -- --tags=noCI --FF --width=1500',
        '',
        'Arguments:',
        '  - All non-flagged arguments corresponds to the test suites in `test/jasmine/tests/` to be run.',
        '    No need to add the `_test.js` suffix, we expand them correctly here.',
        '  - `--bundleTest` set the bundle test suite `test/jasmine/bundle_tests/ to be run.',
        '    Note that only one bundle test can be run at a time.',
        '  - Use `--tags` to specify which `@` tags to test (if any) e.g `npm run test-jasmine -- --tags=gl`',
        '    will run only gl tests.',
        '  - Use `--skip-tags` to specify which `@` tags to skip (if any) e.g `npm run test-jasmine -- --skip-tags=gl`',
        '    will skip all gl tests.',
        '',
        'Other options:',
        '  - `--info`: show this info message',
        '  - `--Chrome` (alias `--chrome`): run test in (our custom) Chrome browser',
        '  - `--Firefox` (alias `--FF`, `--firefox`): run test in (our custom) Firefox browser',
        '  - `--IE11` (alias -- `ie11`)`: run test in IE11 browser',
        '  - `--nowatch (dflt: `false`, `true` on CI)`: run karma w/o `autoWatch` / multiple run mode',
        '  - `--randomize` (dflt: `false`): randomize test ordering (useful to detect bad test teardown)',
        '  - `--failFast` (dflt: `false`): exit karma upon first test failure',
        '  - `--doNotFailOnEmptyTestSuite` (dflt: `false`): do not fail run when no spec are ran (either from bundle error OR tag filtering)',
        '  - `--tags`: run only test with given tags (using the `jasmine-spec-tags` framework)',
        '  - `--width`(dflt: 1035): set width of the browser window',
        '  - `--height` (dflt: 617): set height of the browser window',
        '  - `--verbose` (dflt: `false`): show test result using verbose reporter',
        '  - `--showSkipped` show tests that are skipped',
        '  - `--report-progress`: use *progress* reporter',
        '  - `--report-spec`: use *spec* reporter',
        '  - `--report-dots`: use *dots* reporter',
        '',
        'For info on the karma CLI options run `npm run test-jasmine -- --help`'
    ].join('\n'));
    process.exit(0);
}

var SUFFIX = '_test.js';
var basename = function(s) { return path.basename(s, SUFFIX); };
var merge = function(_) {
    var list = [];

    (Array.isArray(_) ? _ : [_]).forEach(function(p) {
        list = list.concat(p.split(','));
    });

    return list;
};
var glob = function(_) {
    return _.length === 1 ?
        _[0] + SUFFIX :
        '{' + _.join(',') + '}' + SUFFIX;
};

var isBundleTest = !!argv.bundleTest;
var isFullSuite = !isBundleTest && argv._.length === 0;
var testFileGlob;

if(isFullSuite) {
    testFileGlob = path.join(__dirname, 'tests', '*' + SUFFIX);
} else if(isBundleTest) {
    var _ = merge(argv.bundleTest);

    if(_.length > 1) {
        console.warn('Can only run one bundle test suite at a time, ignoring ', _.slice(1));
    }

    testFileGlob = path.join(__dirname, 'bundle_tests', glob([basename(_[0])]));
} else {
    testFileGlob = path.join(__dirname, 'tests', glob(merge(argv._).map(basename)));
}

var pathToShortcutPath = path.join(__dirname, '..', '..', 'tasks', 'util', 'shortcut_paths.js');
var pathToStrictD3 = path.join(__dirname, '..', '..', 'tasks', 'util', 'strict_d3.js');
var pathToJQuery = path.join(__dirname, 'assets', 'jquery-1.8.3.min.js');
var pathToCustomMatchers = path.join(__dirname, 'assets', 'custom_matchers.js');
var pathToUnpolyfill = path.join(__dirname, 'assets', 'unpolyfill.js');
var pathToSaneTopojsonDist = path.join(__dirname, '..', '..', 'node_modules', 'sane-topojson', 'dist');
var pathToMathJax = path.join(__dirname, '..', '..', 'node_modules', 'mathjax');

var reporters = [];
if(argv['report-progress'] || argv['report-spec'] || argv['report-dots']) {
    if(argv['report-progress']) reporters.push('progress');
    if(argv['report-spec']) reporters.push('spec');
    if(argv['report-dots']) reporters.push('dots');
} else {
    if(isCI) {
        reporters.push('spec');
    } else {
        if(isFullSuite) {
            reporters.push('dots');
        } else {
            reporters.push('progress');
        }
    }
}

var hasSpecReporter = reporters.indexOf('spec') !== -1;

if(!hasSpecReporter && argv.showSkipped) reporters.push('spec');
if(argv.verbose) reporters.push('verbose');

function func(config) {
    // level of logging
    // possible values: config.LOG_DISABLE || config.LOG_ERROR || config.LOG_WARN || config.LOG_INFO || config.LOG_DEBUG
    //
    // NB: if you try config.LOG_DEBUG, you may actually be looking for karma-verbose-reporter.
    //     See CONTRIBUTING.md for additional notes on reporting.
    func.defaultConfig.logLevel = config.LOG_INFO;

    // without this, console logs in the plotly.js code don't print to
    // the terminal since karma v1.5.0
    //
    // See https://github.com/karma-runner/karma/commit/89a7a1c#commitcomment-21009216
    func.defaultConfig.browserConsoleLogOptions = {
        level: 'debug'
    };

    config.set(func.defaultConfig);
}

func.defaultConfig = {

    // base path that will be used to resolve all patterns (eg. files, exclude)
    basePath: constants.pathToRoot,

    // frameworks to use
    // available frameworks: https://npmjs.org/browse/keyword/karma-adapter
    frameworks: ['jasmine', 'jasmine-spec-tags', 'browserify', 'viewport'],

    // list of files / patterns to load in the browser
    //
    // N.B. the rest of this field is filled below
    files: [
        pathToCustomMatchers,
        pathToUnpolyfill,
        // available to fetch from /base/node_modules/mathjax/
        // more info: http://karma-runner.github.io/3.0/config/files.html
        {pattern: pathToMathJax + '/**', included: false, watched: false, served: true},
        // available to fetch from /base/node_modules/sane-topojson/dist/
        {pattern: pathToSaneTopojsonDist + '/**', included: false, watched: false, served: true}
    ],

    // list of files / pattern to exclude
    exclude: [],

    // preprocess matching files before serving them to the browser
    // available preprocessors: https://npmjs.org/browse/keyword/karma-preprocessor
    //
    // N.B. this field is filled below
    preprocessors: {},

    // test results reporter to use
    // possible values: 'dots', 'progress', 'spec' and 'verbose'
    // available reporters: https://npmjs.org/browse/keyword/karma-reporter
    //
    // See note in CONTRIBUTING.md about more verbose reporting via karma-verbose-reporter:
    // https://www.npmjs.com/package/karma-verbose-reporter ('verbose')
    //
    reporters: reporters,

    // web server port
    port: 9876,

    // enable / disable colors in the output (reporters and logs)
    colors: true,

    // enable / disable watching file and executing tests whenever any file changes
    autoWatch: !argv.nowatch,

    // if true, Karma captures browsers, runs the tests and exits
    singleRun: argv.nowatch,

    // how long will Karma wait for a message from a browser before disconnecting (30 ms)
    browserNoActivityTimeout: 60000,

    // how long does Karma wait for a browser to reconnect (in ms).
    browserDisconnectTimeout: 60000,

    // start these browsers
    // available browser launchers: https://npmjs.org/browse/keyword/karma-launcher
    //
    // N.B. this field is filled below
    browsers: [],

    // custom browser options
    //
    // window-size values came from observing default size
    //
    // '--ignore-gpu-blacklist' allow to test WebGL on CI (!!!)
    customLaunchers: {
        _Chrome: {
            base: 'Chrome',
            flags: [
                '--touch-events',
                '--window-size=' + argv.width + ',' + argv.height,
                isCI ? '--ignore-gpu-blacklist' : '',
                (isBundleTest && basename(testFileGlob) === 'no_webgl') ? '--disable-webgl' : ''
            ]
        },
        _Firefox: {
            base: 'Firefox',
            flags: ['--width=' + argv.width, '--height=' + argv.height],
            prefs: {
                'devtools.toolbox.zoomValue': '1.5',
                'devtools.toolbox.host': 'window',
                'devtools.toolbox.previousHost': 'bottom',
                'devtools.command-button-rulers.enabled': true
            }
        }
    },

    browserify: {
        transform: [pathToStrictD3, pathToShortcutPath],
        extensions: ['.js'],
        watch: !argv.nowatch,
        debug: true
    },

    client: {
        // Options for `karma-jasmine-spec-tags`
        // see https://www.npmjs.com/package/karma-jasmine-spec-tags
        //
        // A few tests don't behave well on CI
        // add @noCI to the spec description to skip a spec on CI
        //
        // Although not recommended, some tests "depend" on other
        // tests to pass (e.g. the Plotly.react tests check that
        // all available traces and transforms are tested). Tag these
        // with @noCIdep, so that
        // - $ npm run test-jasmine -- tags=noCI,noCIdep
        // can pass.
        //
        // Label tests that require a WebGL-context by @gl so that
        // they can be skipped using:
        // - $ npm run test-jasmine -- --skip-tags=gl
        // or run is isolation easily using:
        // - $ npm run test-jasmine -- --tags=gl
        tagPrefix: '@',
        skipTags: isCI ? 'noCI' : null,

        // See https://jasmine.github.io/api/3.4/Configuration.html
        jasmine: {
            random: argv.randomize,
            failFast: argv.failFast
        }
    },

    specReporter: {
        suppressErrorSummary: false,
        suppressFailed: !hasSpecReporter,
        suppressPassed: !hasSpecReporter,
        // use 'karma-spec-reporter' to log info about skipped specs
        suppressSkipped: !argv.showSkipped,
        showSpecTiming: true
    },

    // set to `true` e.g. for mapbox suites where:
    //   --tags=gl --skip-tags=noCI result in empty test run
    failOnEmptyTestSuite: !argv.doNotFailOnEmptyTestSuite
};

func.defaultConfig.preprocessors[pathToCustomMatchers] = ['browserify'];

if(isBundleTest) {
    switch(basename(testFileGlob)) {
        case 'minified_bundle':
<<<<<<< HEAD
            func.defaultConfig.files.push(constants.pathToPlotlyDistMin);
=======
            func.defaultConfig.files.push(constants.pathToPlotlyBuildMin);
>>>>>>> bd5ac04a
            func.defaultConfig.preprocessors[testFileGlob] = ['browserify'];
            break;
        case 'plotschema':
            func.defaultConfig.browserify.ignoreTransform = './tasks/compress_attributes.js';
            func.defaultConfig.preprocessors[testFileGlob] = ['browserify'];
            break;
        default:
            func.defaultConfig.preprocessors[testFileGlob] = ['browserify'];
            break;
    }
} else {
    func.defaultConfig.files.push(pathToJQuery);
    func.defaultConfig.preprocessors[testFileGlob] = ['browserify'];
}

// lastly, load test file glob
func.defaultConfig.files.push(testFileGlob);

// add browsers
var browsers = func.defaultConfig.browsers;
if(argv.Chrome) browsers.push('_Chrome');
if(argv.Firefox) browsers.push('_Firefox');
if(argv.IE11) browsers.push('IE');
if(browsers.length === 0) browsers.push('_Chrome');

module.exports = func;<|MERGE_RESOLUTION|>--- conflicted
+++ resolved
@@ -311,11 +311,7 @@
 if(isBundleTest) {
     switch(basename(testFileGlob)) {
         case 'minified_bundle':
-<<<<<<< HEAD
-            func.defaultConfig.files.push(constants.pathToPlotlyDistMin);
-=======
             func.defaultConfig.files.push(constants.pathToPlotlyBuildMin);
->>>>>>> bd5ac04a
             func.defaultConfig.preprocessors[testFileGlob] = ['browserify'];
             break;
         case 'plotschema':
